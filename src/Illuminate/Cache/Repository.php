--- conflicted
+++ resolved
@@ -106,15 +106,11 @@
      */
     public function get($key, $default = null)
     {
-<<<<<<< HEAD
         if (is_array($key)) {
             return $this->many($key);
         }
 
-        $value = $this->store->get($key);
-=======
         $value = $this->store->get($this->itemKey($key));
->>>>>>> 5be7f261
 
         if (is_null($value)) {
             $this->fireCacheEvent('missed', [$key]);
