{
    "name": "illuminate/mail",
    "license": "MIT",
    "authors": [
        {
            "name": "Taylor Otwell",
            "email": "taylorotwell@gmail.com"
        }
    ],
    "require": {
<<<<<<< HEAD
        "php": ">=5.4.0",
        "illuminate/container": "4.2.*",
        "illuminate/log": "4.2.*",
        "illuminate/support": "4.2.*",
        "illuminate/view": "4.2.*",
        "swiftmailer/swiftmailer": "5.1.*"
=======
        "php": ">=5.3.0",
        "illuminate/container": "4.1.*",
        "illuminate/log": "4.1.*",
        "illuminate/support": "4.1.*",
        "illuminate/view": "4.1.*",
        "swiftmailer/swiftmailer": "5.0.*"
>>>>>>> 33dc79ba
    },
    "require-dev": {
        "illuminate/queue": "4.2.*",
        "mockery/mockery": "0.9.*",
        "phpunit/phpunit": "4.0.*"
    },
    "autoload": {
        "psr-0": {
            "Illuminate\\Mail": ""
        }
    },
    "target-dir": "Illuminate/Mail",
    "extra": {
        "branch-alias": {
            "dev-master": "4.2-dev"
        }
    },
    "minimum-stability": "dev"
}<|MERGE_RESOLUTION|>--- conflicted
+++ resolved
@@ -8,21 +8,12 @@
         }
     ],
     "require": {
-<<<<<<< HEAD
         "php": ">=5.4.0",
         "illuminate/container": "4.2.*",
         "illuminate/log": "4.2.*",
         "illuminate/support": "4.2.*",
         "illuminate/view": "4.2.*",
-        "swiftmailer/swiftmailer": "5.1.*"
-=======
-        "php": ">=5.3.0",
-        "illuminate/container": "4.1.*",
-        "illuminate/log": "4.1.*",
-        "illuminate/support": "4.1.*",
-        "illuminate/view": "4.1.*",
-        "swiftmailer/swiftmailer": "5.0.*"
->>>>>>> 33dc79ba
+        "swiftmailer/swiftmailer": "~5.0"
     },
     "require-dev": {
         "illuminate/queue": "4.2.*",
