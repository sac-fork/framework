{
    "name": "illuminate/exception",
    "license": "MIT",
    "authors": [
        {
            "name": "Taylor Otwell",
            "email": "taylorotwell@gmail.com"
        }
    ],
    "require": {
        "php": ">=5.3.0",
<<<<<<< HEAD
        "filp/whoops": "1.0.6",
        "illuminate/support": "4.1.x",
=======
        "filp/whoops": "1.0.7",
        "illuminate/support": "4.0.x",
>>>>>>> 8909eb7d
        "symfony/http-foundation": "2.3.x",
        "symfony/http-kernel": "2.3.*"
    },
    "require-dev": {
        "mockery/mockery": "0.7.2",
        "phpunit/phpunit": "3.7.*"
    },
    "autoload": {
        "psr-0": {
            "Illuminate\\Exception": ""
        }
    },
    "target-dir": "Illuminate/Exception",
    "extra": {
        "branch-alias": {
            "dev-master": "4.1-dev"
        }
    },
    "minimum-stability": "dev"
}<|MERGE_RESOLUTION|>--- conflicted
+++ resolved
@@ -9,13 +9,8 @@
     ],
     "require": {
         "php": ">=5.3.0",
-<<<<<<< HEAD
-        "filp/whoops": "1.0.6",
+        "filp/whoops": "1.0.7",
         "illuminate/support": "4.1.x",
-=======
-        "filp/whoops": "1.0.7",
-        "illuminate/support": "4.0.x",
->>>>>>> 8909eb7d
         "symfony/http-foundation": "2.3.x",
         "symfony/http-kernel": "2.3.*"
     },
