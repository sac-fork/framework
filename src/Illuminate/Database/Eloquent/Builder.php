--- conflicted
+++ resolved
@@ -74,8 +74,6 @@
     protected $onDelete;
 
     /**
-<<<<<<< HEAD
-=======
      * The properties that should be returned from query builder.
      *
      * @var string[]
@@ -113,7 +111,6 @@
     ];
 
     /**
->>>>>>> f1d8ed54
      * Applied global scopes.
      *
      * @var array
