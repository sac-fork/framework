<?php

namespace Illuminate\Database\Eloquent;

use BadMethodCallException;
use Closure;
use Exception;
use Illuminate\Contracts\Support\Arrayable;
use Illuminate\Database\Concerns\BuildsQueries;
use Illuminate\Database\Eloquent\Relations\Relation;
use Illuminate\Database\Query\Builder as QueryBuilder;
use Illuminate\Pagination\Paginator;
use Illuminate\Support\Arr;
use Illuminate\Support\Str;
use Illuminate\Support\Traits\ForwardsCalls;
use ReflectionClass;
use ReflectionMethod;

/**
 * @property-read HigherOrderBuilderProxy $orWhere
 *
 * @mixin \Illuminate\Database\Query\Builder
 */
class Builder
{
    use BuildsQueries, Concerns\QueriesRelationships, ForwardsCalls;

    /**
     * The base query builder instance.
     *
     * @var \Illuminate\Database\Query\Builder
     */
    protected $query;

    /**
     * The model being queried.
     *
     * @var \Illuminate\Database\Eloquent\Model
     */
    protected $model;

    /**
     * The relationships that should be eager loaded.
     *
     * @var array
     */
    protected $eagerLoad = [];

    /**
     * All of the globally registered builder macros.
     *
     * @var array
     */
    protected static $macros = [];

    /**
     * All of the locally registered builder macros.
     *
     * @var array
     */
    protected $localMacros = [];

    /**
     * A replacement for the typical delete function.
     *
     * @var \Closure
     */
    protected $onDelete;

    /**
     * The methods that should be returned from query builder.
     *
     * @var array
     */
    protected $passthru = [
        'insert', 'insertOrIgnore', 'insertGetId', 'insertUsing', 'getBindings', 'toSql', 'dump', 'dd',
        'exists', 'doesntExist', 'count', 'min', 'max', 'avg', 'average', 'sum', 'getConnection', 'raw', 'getGrammar',
    ];

    /**
     * Applied global scopes.
     *
     * @var array
     */
    protected $scopes = [];

    /**
     * Removed global scopes.
     *
     * @var array
     */
    protected $removedScopes = [];

    /**
     * Create a new Eloquent query builder instance.
     *
     * @param  \Illuminate\Database\Query\Builder  $query
     * @return void
     */
    public function __construct(QueryBuilder $query)
    {
        $this->query = $query;
    }

    /**
     * Create and return an un-saved model instance.
     *
     * @param  array  $attributes
     * @return \Illuminate\Database\Eloquent\Model|static
     */
    public function make(array $attributes = [])
    {
        return $this->newModelInstance($attributes);
    }

    /**
     * Register a new global scope.
     *
     * @param  string  $identifier
     * @param  \Illuminate\Database\Eloquent\Scope|\Closure  $scope
     * @return $this
     */
    public function withGlobalScope($identifier, $scope)
    {
        $this->scopes[$identifier] = $scope;

        if (method_exists($scope, 'extend')) {
            $scope->extend($this);
        }

        return $this;
    }

    /**
     * Remove a registered global scope.
     *
     * @param  \Illuminate\Database\Eloquent\Scope|string  $scope
     * @return $this
     */
    public function withoutGlobalScope($scope)
    {
        if (! is_string($scope)) {
            $scope = get_class($scope);
        }

        unset($this->scopes[$scope]);

        $this->removedScopes[] = $scope;

        return $this;
    }

    /**
     * Remove all or passed registered global scopes.
     *
     * @param  array|null  $scopes
     * @return $this
     */
    public function withoutGlobalScopes(array $scopes = null)
    {
        if (! is_array($scopes)) {
            $scopes = array_keys($this->scopes);
        }

        foreach ($scopes as $scope) {
            $this->withoutGlobalScope($scope);
        }

        return $this;
    }

    /**
     * Get an array of global scopes that were removed from the query.
     *
     * @return array
     */
    public function removedScopes()
    {
        return $this->removedScopes;
    }

    /**
     * Add a where clause on the primary key to the query.
     *
     * @param  mixed  $id
     * @return $this
     */
    public function whereKey($id)
    {
        if (is_array($id) || $id instanceof Arrayable) {
            $this->query->whereIn($this->model->getQualifiedKeyName(), $id);

            return $this;
        }

        if ($id !== null && $this->model->getKeyType() === 'string') {
            $id = (string) $id;
        }

        return $this->where($this->model->getQualifiedKeyName(), '=', $id);
    }

    /**
     * Add a where clause on the primary key to the query.
     *
     * @param  mixed  $id
     * @return $this
     */
    public function whereKeyNot($id)
    {
        if (is_array($id) || $id instanceof Arrayable) {
            $this->query->whereNotIn($this->model->getQualifiedKeyName(), $id);

            return $this;
        }

        if ($id !== null && $this->model->getKeyType() === 'string') {
            $id = (string) $id;
        }

        return $this->where($this->model->getQualifiedKeyName(), '!=', $id);
    }

    /**
     * Add a basic where clause to the query.
     *
     * @param  \Closure|string|array|\Illuminate\Database\Query\Expression  $column
     * @param  mixed  $operator
     * @param  mixed  $value
     * @param  string  $boolean
     * @return $this
     */
    public function where($column, $operator = null, $value = null, $boolean = 'and')
    {
        if ($column instanceof Closure && is_null($operator)) {
            $column($query = $this->model->newQueryWithoutRelationships());

            $this->query->addNestedWhereQuery($query->getQuery(), $boolean);
        } else {
            $this->query->where(...func_get_args());
        }

        return $this;
    }

    /**
     * Add a basic where clause to the query, and return the first result.
     *
     * @param  \Closure|string|array|\Illuminate\Database\Query\Expression  $column
     * @param  mixed  $operator
     * @param  mixed  $value
     * @param  string  $boolean
     * @return \Illuminate\Database\Eloquent\Model|static
     */
    public function firstWhere($column, $operator = null, $value = null, $boolean = 'and')
    {
        return $this->where($column, $operator, $value, $boolean)->first();
    }

    /**
     * Add an "or where" clause to the query.
     *
     * @param  \Closure|array|string|\Illuminate\Database\Query\Expression  $column
     * @param  mixed  $operator
     * @param  mixed  $value
     * @return $this
     */
    public function orWhere($column, $operator = null, $value = null)
    {
        [$value, $operator] = $this->query->prepareValueAndOperator(
            $value, $operator, func_num_args() === 2
        );

        return $this->where($column, $operator, $value, 'or');
    }

    /**
     * Add an "order by" clause for a timestamp to the query.
     *
     * @param  string|\Illuminate\Database\Query\Expression  $column
     * @return $this
     */
    public function latest($column = null)
    {
        if (is_null($column)) {
            $column = $this->model->getCreatedAtColumn() ?? 'created_at';
        }

        $this->query->latest($column);

        return $this;
    }

    /**
     * Add an "order by" clause for a timestamp to the query.
     *
     * @param  string|\Illuminate\Database\Query\Expression  $column
     * @return $this
     */
    public function oldest($column = null)
    {
        if (is_null($column)) {
            $column = $this->model->getCreatedAtColumn() ?? 'created_at';
        }

        $this->query->oldest($column);

        return $this;
    }

    /**
     * Create a collection of models from plain arrays.
     *
     * @param  array  $items
     * @return \Illuminate\Database\Eloquent\Collection
     */
    public function hydrate(array $items)
    {
        $instance = $this->newModelInstance();

        return $instance->newCollection(array_map(function ($item) use ($instance) {
            return $instance->newFromBuilder($item);
        }, $items));
    }

    /**
     * Create a collection of models from a raw query.
     *
     * @param  string  $query
     * @param  array  $bindings
     * @return \Illuminate\Database\Eloquent\Collection
     */
    public function fromQuery($query, $bindings = [])
    {
        return $this->hydrate(
            $this->query->getConnection()->select($query, $bindings)
        );
    }

    /**
     * Find a model by its primary key.
     *
     * @param  mixed  $id
     * @param  array  $columns
     * @return \Illuminate\Database\Eloquent\Model|\Illuminate\Database\Eloquent\Collection|static[]|static|null
     */
    public function find($id, $columns = ['*'])
    {
        if (is_array($id) || $id instanceof Arrayable) {
            return $this->findMany($id, $columns);
        }

        return $this->whereKey($id)->first($columns);
    }

    /**
     * Find multiple models by their primary keys.
     *
     * @param  \Illuminate\Contracts\Support\Arrayable|array  $ids
     * @param  array  $columns
     * @return \Illuminate\Database\Eloquent\Collection
     */
    public function findMany($ids, $columns = ['*'])
    {
        $ids = $ids instanceof Arrayable ? $ids->toArray() : $ids;

        if (empty($ids)) {
            return $this->model->newCollection();
        }

        return $this->whereKey($ids)->get($columns);
    }

    /**
     * Find a model by its primary key or throw an exception.
     *
     * @param  mixed  $id
     * @param  array  $columns
     * @return \Illuminate\Database\Eloquent\Model|\Illuminate\Database\Eloquent\Collection|static|static[]
     *
     * @throws \Illuminate\Database\Eloquent\ModelNotFoundException
     */
    public function findOrFail($id, $columns = ['*'])
    {
        $result = $this->find($id, $columns);

        $id = $id instanceof Arrayable ? $id->toArray() : $id;

        if (is_array($id)) {
            if (count($result) === count(array_unique($id))) {
                return $result;
            }
        } elseif (! is_null($result)) {
            return $result;
        }

        throw (new ModelNotFoundException)->setModel(
            get_class($this->model), $id
        );
    }

    /**
     * Find a model by its primary key or return fresh model instance.
     *
     * @param  mixed  $id
     * @param  array  $columns
     * @return \Illuminate\Database\Eloquent\Model|static
     */
    public function findOrNew($id, $columns = ['*'])
    {
        if (! is_null($model = $this->find($id, $columns))) {
            return $model;
        }

        return $this->newModelInstance();
    }

    /**
     * Get the first record matching the attributes or instantiate it.
     *
     * @param  array  $attributes
     * @param  array  $values
     * @return \Illuminate\Database\Eloquent\Model|static
     */
    public function firstOrNew(array $attributes = [], array $values = [])
    {
        if (! is_null($instance = $this->where($attributes)->first())) {
            return $instance;
        }

        return $this->newModelInstance($attributes + $values);
    }

    /**
     * Get the first record matching the attributes or create it.
     *
     * @param  array  $attributes
     * @param  array  $values
     * @return \Illuminate\Database\Eloquent\Model|static
     */
    public function firstOrCreate(array $attributes, array $values = [])
    {
        if (! is_null($instance = $this->where($attributes)->first())) {
            return $instance;
        }

        return tap($this->newModelInstance($attributes + $values), function ($instance) {
            $instance->save();
        });
    }

    /**
     * Create or update a record matching the attributes, and fill it with values.
     *
     * @param  array  $attributes
     * @param  array  $values
     * @return \Illuminate\Database\Eloquent\Model|static
     */
    public function updateOrCreate(array $attributes, array $values = [])
    {
        return tap($this->firstOrNew($attributes), function ($instance) use ($values) {
            $instance->fill($values)->save();
        });
    }

    /**
     * Execute the query and get the first result or throw an exception.
     *
     * @param  array  $columns
     * @return \Illuminate\Database\Eloquent\Model|static
     *
     * @throws \Illuminate\Database\Eloquent\ModelNotFoundException
     */
    public function firstOrFail($columns = ['*'])
    {
        if (! is_null($model = $this->first($columns))) {
            return $model;
        }

        throw (new ModelNotFoundException)->setModel(get_class($this->model));
    }

    /**
     * Execute the query and get the first result or call a callback.
     *
     * @param  \Closure|array  $columns
     * @param  \Closure|null  $callback
     * @return \Illuminate\Database\Eloquent\Model|static|mixed
     */
    public function firstOr($columns = ['*'], Closure $callback = null)
    {
        if ($columns instanceof Closure) {
            $callback = $columns;

            $columns = ['*'];
        }

        if (! is_null($model = $this->first($columns))) {
            return $model;
        }

        return $callback();
    }

    /**
     * Get a single column's value from the first result of a query.
     *
     * @param  string|\Illuminate\Database\Query\Expression  $column
     * @return mixed
     */
    public function value($column)
    {
        if ($result = $this->first([$column])) {
            return $result->{$column};
        }
    }

    /**
     * Execute the query as a "select" statement.
     *
     * @param  array|string  $columns
     * @return \Illuminate\Database\Eloquent\Collection|static[]
     */
    public function get($columns = ['*'])
    {
        $builder = $this->applyScopes();

        // If we actually found models we will also eager load any relationships that
        // have been specified as needing to be eager loaded, which will solve the
        // n+1 query issue for the developers to avoid running a lot of queries.
        if (count($models = $builder->getModels($columns)) > 0) {
            $models = $builder->eagerLoadRelations($models);
        }

        return $builder->getModel()->newCollection($models);
    }

    /**
     * Get the hydrated models without eager loading.
     *
     * @param  array|string  $columns
     * @return \Illuminate\Database\Eloquent\Model[]|static[]
     */
    public function getModels($columns = ['*'])
    {
        return $this->model->hydrate(
            $this->query->get($columns)->all()
        )->all();
    }

    /**
     * Eager load the relationships for the models.
     *
     * @param  array  $models
     * @return array
     */
    public function eagerLoadRelations(array $models)
    {
        foreach ($this->eagerLoad as $name => $constraints) {
            // For nested eager loads we'll skip loading them here and they will be set as an
            // eager load on the query to retrieve the relation so that they will be eager
            // loaded on that query, because that is where they get hydrated as models.
            if (strpos($name, '.') === false) {
                $models = $this->eagerLoadRelation($models, $name, $constraints);
            }
        }

        return $models;
    }

    /**
     * Eagerly load the relationship on a set of models.
     *
     * @param  array  $models
     * @param  string  $name
     * @param  \Closure  $constraints
     * @return array
     */
    protected function eagerLoadRelation(array $models, $name, Closure $constraints)
    {
        // First we will "back up" the existing where conditions on the query so we can
        // add our eager constraints. Then we will merge the wheres that were on the
        // query back to it in order that any where conditions might be specified.
        $relation = $this->getRelation($name);

        $relation->addEagerConstraints($models);

        $constraints($relation);

        // Once we have the results, we just match those back up to their parent models
        // using the relationship instance. Then we just return the finished arrays
        // of models which have been eagerly hydrated and are readied for return.
        return $relation->match(
            $relation->initRelation($models, $name),
            $relation->getEager(), $name
        );
    }

    /**
     * Get the relation instance for the given relation name.
     *
     * @param  string  $name
     * @return \Illuminate\Database\Eloquent\Relations\Relation
     */
    public function getRelation($name)
    {
        // We want to run a relationship query without any constrains so that we will
        // not have to remove these where clauses manually which gets really hacky
        // and error prone. We don't want constraints because we add eager ones.
        $relation = Relation::noConstraints(function () use ($name) {
            try {
                return $this->getModel()->newInstance()->$name();
            } catch (BadMethodCallException $e) {
                throw RelationNotFoundException::make($this->getModel(), $name);
            }
        });

        $nested = $this->relationsNestedUnder($name);

        // If there are nested relationships set on the query, we will put those onto
        // the query instances so that they can be handled after this relationship
        // is loaded. In this way they will all trickle down as they are loaded.
        if (count($nested) > 0) {
            $relation->getQuery()->with($nested);
        }

        return $relation;
    }

    /**
     * Get the deeply nested relations for a given top-level relation.
     *
     * @param  string  $relation
     * @return array
     */
    protected function relationsNestedUnder($relation)
    {
        $nested = [];

        // We are basically looking for any relationships that are nested deeper than
        // the given top-level relationship. We will just check for any relations
        // that start with the given top relations and adds them to our arrays.
        foreach ($this->eagerLoad as $name => $constraints) {
            if ($this->isNestedUnder($relation, $name)) {
                $nested[substr($name, strlen($relation.'.'))] = $constraints;
            }
        }

        return $nested;
    }

    /**
     * Determine if the relationship is nested.
     *
     * @param  string  $relation
     * @param  string  $name
     * @return bool
     */
    protected function isNestedUnder($relation, $name)
    {
        return Str::contains($name, '.') && Str::startsWith($name, $relation.'.');
    }

    /**
     * Get a lazy collection for the given query.
     *
     * @return \Illuminate\Support\LazyCollection
     */
    public function cursor()
    {
        return $this->applyScopes()->query->cursor()->map(function ($record) {
            return $this->newModelInstance()->newFromBuilder($record);
        });
    }

    /**
     * Add a generic "order by" clause if the query doesn't already have one.
     *
     * @return void
     */
    protected function enforceOrderBy()
    {
        if (empty($this->query->orders) && empty($this->query->unionOrders)) {
            $this->orderBy($this->model->getQualifiedKeyName(), 'asc');
        }
    }

    /**
     * Get an array with the values of a given column.
     *
     * @param  string|\Illuminate\Database\Query\Expression  $column
     * @param  string|null  $key
     * @return \Illuminate\Support\Collection
     */
    public function pluck($column, $key = null)
    {
        $results = $this->toBase()->pluck($column, $key);

        // If the model has a mutator for the requested column, we will spin through
        // the results and mutate the values so that the mutated version of these
        // columns are returned as you would expect from these Eloquent models.
        if (! $this->model->hasGetMutator($column) &&
            ! $this->model->hasCast($column) &&
            ! in_array($column, $this->model->getDates())) {
            return $results;
        }

        return $results->map(function ($value) use ($column) {
            return $this->model->newFromBuilder([$column => $value])->{$column};
        });
    }

    /**
     * Paginate the given query.
     *
     * @param  int|null  $perPage
     * @param  array  $columns
     * @param  string  $pageName
     * @param  int|null  $page
     * @return \Illuminate\Contracts\Pagination\LengthAwarePaginator
     *
     * @throws \InvalidArgumentException
     */
    public function paginate($perPage = null, $columns = ['*'], $pageName = 'page', $page = null)
    {
        $page = $page ?: Paginator::resolveCurrentPage($pageName);

        $perPage = $perPage ?: $this->model->getPerPage();

        $results = ($total = $this->toBase()->getCountForPagination())
                                    ? $this->forPage($page, $perPage)->get($columns)
                                    : $this->model->newCollection();

        return $this->paginator($results, $total, $perPage, $page, [
            'path' => Paginator::resolveCurrentPath(),
            'pageName' => $pageName,
        ]);
    }

    /**
     * Paginate the given query into a simple paginator.
     *
     * @param  int|null  $perPage
     * @param  array  $columns
     * @param  string  $pageName
     * @param  int|null  $page
     * @return \Illuminate\Contracts\Pagination\Paginator
     */
    public function simplePaginate($perPage = null, $columns = ['*'], $pageName = 'page', $page = null)
    {
        $page = $page ?: Paginator::resolveCurrentPage($pageName);

        $perPage = $perPage ?: $this->model->getPerPage();

        // Next we will set the limit and offset for this query so that when we get the
        // results we get the proper section of results. Then, we'll create the full
        // paginator instances for these results with the given page and per page.
        $this->skip(($page - 1) * $perPage)->take($perPage + 1);

        return $this->simplePaginator($this->get($columns), $perPage, $page, [
            'path' => Paginator::resolveCurrentPath(),
            'pageName' => $pageName,
        ]);
    }

    /**
     * Save a new model and return the instance.
     *
     * @param  array  $attributes
     * @return \Illuminate\Database\Eloquent\Model|$this
     */
    public function create(array $attributes = [])
    {
        return tap($this->newModelInstance($attributes), function ($instance) {
            $instance->save();
        });
    }

    /**
     * Save a new model and return the instance. Allow mass-assignment.
     *
     * @param  array  $attributes
     * @return \Illuminate\Database\Eloquent\Model|$this
     */
    public function forceCreate(array $attributes)
    {
        return $this->model->unguarded(function () use ($attributes) {
            return $this->newModelInstance()->create($attributes);
        });
    }

    /**
     * Update a record in the database.
     *
     * @param  array  $values
     * @return int
     */
    public function update(array $values)
    {
        return $this->toBase()->update($this->addUpdatedAtColumn($values));
    }

    /**
     * Increment a column's value by a given amount.
     *
     * @param  string|\Illuminate\Database\Query\Expression  $column
     * @param  float|int  $amount
     * @param  array  $extra
     * @return int
     */
    public function increment($column, $amount = 1, array $extra = [])
    {
        return $this->toBase()->increment(
            $column, $amount, $this->addUpdatedAtColumn($extra)
        );
    }

    /**
     * Decrement a column's value by a given amount.
     *
     * @param  string|\Illuminate\Database\Query\Expression  $column
     * @param  float|int  $amount
     * @param  array  $extra
     * @return int
     */
    public function decrement($column, $amount = 1, array $extra = [])
    {
        return $this->toBase()->decrement(
            $column, $amount, $this->addUpdatedAtColumn($extra)
        );
    }

    /**
     * Add the "updated at" column to an array of values.
     *
     * @param  array  $values
     * @return array
     */
    protected function addUpdatedAtColumn(array $values)
    {
        if (! $this->model->usesTimestamps() ||
            is_null($this->model->getUpdatedAtColumn())) {
            return $values;
        }

        $column = $this->model->getUpdatedAtColumn();

        $values = array_merge(
            [$column => $this->model->freshTimestampString()],
            $values
        );

        $segments = preg_split('/\s+as\s+/i', $this->query->from);

        $qualifiedColumn = end($segments).'.'.$column;

        $values[$qualifiedColumn] = $values[$column];

        unset($values[$column]);

        return $values;
    }

    /**
     * Delete a record from the database.
     *
     * @return mixed
     */
    public function delete()
    {
        if (isset($this->onDelete)) {
            return call_user_func($this->onDelete, $this);
        }

        return $this->toBase()->delete();
    }

    /**
     * Run the default delete function on the builder.
     *
     * Since we do not apply scopes here, the row will actually be deleted.
     *
     * @return mixed
     */
    public function forceDelete()
    {
        return $this->query->delete();
    }

    /**
     * Register a replacement for the default delete function.
     *
     * @param  \Closure  $callback
     * @return void
     */
    public function onDelete(Closure $callback)
    {
        $this->onDelete = $callback;
    }

    /**
     * Determine if the given model has a scope.
     *
     * @param  string  $scope
     * @return bool
     */
    public function hasNamedScope($scope)
    {
        return $this->model && $this->model->hasNamedScope($scope);
    }

    /**
     * Call the given local model scopes.
     *
     * @param  array|string  $scopes
     * @return static|mixed
     */
    public function scopes($scopes)
    {
        $builder = $this;

        foreach (Arr::wrap($scopes) as $scope => $parameters) {
            // If the scope key is an integer, then the scope was passed as the value and
            // the parameter list is empty, so we will format the scope name and these
            // parameters here. Then, we'll be ready to call the scope on the model.
            if (is_int($scope)) {
                [$scope, $parameters] = [$parameters, []];
            }

            // Next we'll pass the scope callback to the callScope method which will take
            // care of grouping the "wheres" properly so the logical order doesn't get
            // messed up when adding scopes. Then we'll return back out the builder.
            $builder = $builder->callNamedScope($scope, (array) $parameters);
        }

        return $builder;
    }

    /**
     * Apply the scopes to the Eloquent builder instance and return it.
     *
     * @return static
     */
    public function applyScopes()
    {
        if (! $this->scopes) {
            return $this;
        }

        $builder = clone $this;

        foreach ($this->scopes as $identifier => $scope) {
            if (! isset($builder->scopes[$identifier])) {
                continue;
            }

            $builder->callScope(function (self $builder) use ($scope) {
                // If the scope is a Closure we will just go ahead and call the scope with the
                // builder instance. The "callScope" method will properly group the clauses
                // that are added to this query so "where" clauses maintain proper logic.
                if ($scope instanceof Closure) {
                    $scope($builder);
                }

                // If the scope is a scope object, we will call the apply method on this scope
                // passing in the builder and the model instance. After we run all of these
                // scopes we will return back the builder instance to the outside caller.
                if ($scope instanceof Scope) {
                    $scope->apply($builder, $this->getModel());
                }
            });
        }

        return $builder;
    }

    /**
     * Apply the given scope on the current builder instance.
     *
     * @param  callable  $scope
     * @param  array  $parameters
     * @return mixed
     */
    protected function callScope(callable $scope, array $parameters = [])
    {
        array_unshift($parameters, $this);

        $query = $this->getQuery();

        // We will keep track of how many wheres are on the query before running the
        // scope so that we can properly group the added scope constraints in the
        // query as their own isolated nested where statement and avoid issues.
        $originalWhereCount = is_null($query->wheres)
                    ? 0 : count($query->wheres);

        $result = $scope(...array_values($parameters)) ?? $this;

        if (count((array) $query->wheres) > $originalWhereCount) {
            $this->addNewWheresWithinGroup($query, $originalWhereCount);
        }

        return $result;
    }

    /**
     * Apply the given named scope on the current builder instance.
     *
     * @param  string  $scope
     * @param  array  $parameters
     * @return mixed
     */
    protected function callNamedScope($scope, array $parameters = [])
    {
        return $this->callScope(function (...$parameters) use ($scope) {
            return $this->model->callNamedScope($scope, $parameters);
        }, $parameters);
    }

    /**
     * Nest where conditions by slicing them at the given where count.
     *
     * @param  \Illuminate\Database\Query\Builder  $query
     * @param  int  $originalWhereCount
     * @return void
     */
    protected function addNewWheresWithinGroup(QueryBuilder $query, $originalWhereCount)
    {
        // Here, we totally remove all of the where clauses since we are going to
        // rebuild them as nested queries by slicing the groups of wheres into
        // their own sections. This is to prevent any confusing logic order.
        $allWheres = $query->wheres;

        $query->wheres = [];

        $this->groupWhereSliceForScope(
            $query, array_slice($allWheres, 0, $originalWhereCount)
        );

        $this->groupWhereSliceForScope(
            $query, array_slice($allWheres, $originalWhereCount)
        );
    }

    /**
     * Slice where conditions at the given offset and add them to the query as a nested condition.
     *
     * @param  \Illuminate\Database\Query\Builder  $query
     * @param  array  $whereSlice
     * @return void
     */
    protected function groupWhereSliceForScope(QueryBuilder $query, $whereSlice)
    {
        $whereBooleans = collect($whereSlice)->pluck('boolean');

        // Here we'll check if the given subset of where clauses contains any "or"
        // booleans and in this case create a nested where expression. That way
        // we don't add any unnecessary nesting thus keeping the query clean.
        if ($whereBooleans->contains('or')) {
            $query->wheres[] = $this->createNestedWhere(
                $whereSlice, $whereBooleans->first()
            );
        } else {
            $query->wheres = array_merge($query->wheres, $whereSlice);
        }
    }

    /**
     * Create a where array with nested where conditions.
     *
     * @param  array  $whereSlice
     * @param  string  $boolean
     * @return array
     */
    protected function createNestedWhere($whereSlice, $boolean = 'and')
    {
        $whereGroup = $this->getQuery()->forNestedWhere();

        $whereGroup->wheres = $whereSlice;

        return ['type' => 'Nested', 'query' => $whereGroup, 'boolean' => $boolean];
    }

    /**
     * Set the relationships that should be eager loaded.
     *
     * @param  mixed  $relations
     * @return $this
     */
    public function with($relations)
    {
        $eagerLoad = $this->parseWithRelations(is_string($relations) ? func_get_args() : $relations);

        $this->eagerLoad = array_merge($this->eagerLoad, $eagerLoad);

        return $this;
    }

    /**
     * Prevent the specified relations from being eager loaded.
     *
     * @param  mixed  $relations
     * @return $this
     */
    public function without($relations)
    {
        $this->eagerLoad = array_diff_key($this->eagerLoad, array_flip(
            is_string($relations) ? func_get_args() : $relations
        ));

        return $this;
    }

    /**
     * Create a new instance of the model being queried.
     *
     * @param  array  $attributes
     * @return \Illuminate\Database\Eloquent\Model|static
     */
    public function newModelInstance($attributes = [])
    {
        return $this->model->newInstance($attributes)->setConnection(
            $this->query->getConnection()->getName()
        );
    }

    /**
     * Parse a list of relations into individuals.
     *
     * @param  array  $relations
     * @return array
     */
    protected function parseWithRelations(array $relations)
    {
        $results = [];

        foreach ($relations as $name => $constraints) {
            // If the "name" value is a numeric key, we can assume that no constraints
            // have been specified. We will just put an empty Closure there so that
            // we can treat these all the same while we are looping through them.
            if (is_numeric($name)) {
                $name = $constraints;

                [$name, $constraints] = Str::contains($name, ':')
                            ? $this->createSelectWithConstraint($name)
                            : [$name, static function () {
                                //
                            }];
            }

            // We need to separate out any nested includes, which allows the developers
            // to load deep relationships using "dots" without stating each level of
            // the relationship with its own key in the array of eager-load names.
            $results = $this->addNestedWiths($name, $results);

            $results[$name] = $constraints;
        }

        return $results;
    }

    /**
     * Create a constraint to select the given columns for the relation.
     *
     * @param  string  $name
     * @return array
     */
    protected function createSelectWithConstraint($name)
    {
        return [explode(':', $name)[0], static function ($query) use ($name) {
            $query->select(explode(',', explode(':', $name)[1]));
        }];
    }

    /**
     * Parse the nested relationships in a relation.
     *
     * @param  string  $name
     * @param  array  $results
     * @return array
     */
    protected function addNestedWiths($name, $results)
    {
        $progress = [];

        // If the relation has already been set on the result array, we will not set it
        // again, since that would override any constraints that were already placed
        // on the relationships. We will only set the ones that are not specified.
        foreach (explode('.', $name) as $segment) {
            $progress[] = $segment;

            if (! isset($results[$last = implode('.', $progress)])) {
                $results[$last] = static function () {
                    //
                };
            }
        }

        return $results;
    }

    /**
     * Apply query-time casts to the model instance.
     *
     * @param  array  $casts
     * @return $this
     */
    public function withCasts($casts)
    {
        $this->model->mergeCasts($casts);

        return $this;
    }

    /**
     * Get the underlying query builder instance.
     *
     * @return \Illuminate\Database\Query\Builder
     */
    public function getQuery()
    {
        return $this->query;
    }

    /**
     * Set the underlying query builder instance.
     *
     * @param  \Illuminate\Database\Query\Builder  $query
     * @return $this
     */
    public function setQuery($query)
    {
        $this->query = $query;

        return $this;
    }

    /**
     * Get a base query builder instance.
     *
     * @return \Illuminate\Database\Query\Builder
     */
    public function toBase()
    {
        return $this->applyScopes()->getQuery();
    }

    /**
     * Get the relationships being eagerly loaded.
     *
     * @return array
     */
    public function getEagerLoads()
    {
        return $this->eagerLoad;
    }

    /**
     * Set the relationships being eagerly loaded.
     *
     * @param  array  $eagerLoad
     * @return $this
     */
    public function setEagerLoads(array $eagerLoad)
    {
        $this->eagerLoad = $eagerLoad;

        return $this;
    }

    /**
     * Get the default key name of the table.
     *
     * @return string
     */
    protected function defaultKeyName()
    {
        return $this->getModel()->getKeyName();
    }

    /**
     * Get the model instance being queried.
     *
     * @return \Illuminate\Database\Eloquent\Model|static
     */
    public function getModel()
    {
        return $this->model;
    }

    /**
     * Set a model instance for the model being queried.
     *
     * @param  \Illuminate\Database\Eloquent\Model  $model
     * @return $this
     */
    public function setModel(Model $model)
    {
        $this->model = $model;

        $this->query->from($model->getTable());

        return $this;
    }

    /**
     * Qualify the given column name by the model's table.
     *
     * @param  string|\Illuminate\Database\Query\Expression  $column
     * @return string
     */
    public function qualifyColumn($column)
    {
        return $this->model->qualifyColumn($column);
    }

    /**
     * Get the given macro by name.
     *
     * @param  string  $name
     * @return \Closure
     */
    public function getMacro($name)
    {
        return Arr::get($this->localMacros, $name);
    }

    /**
     * Checks if a macro is registered.
     *
     * @param  string  $name
     * @return bool
     */
    public function hasMacro($name)
    {
        return isset($this->localMacros[$name]);
    }

    /**
     * Get the given global macro by name.
     *
     * @param  string  $name
     * @return \Closure
     */
    public static function getGlobalMacro($name)
    {
        return Arr::get(static::$macros, $name);
    }

    /**
     * Checks if a global macro is registered.
     *
     * @param  string  $name
     * @return bool
     */
    public static function hasGlobalMacro($name)
    {
        return isset(static::$macros[$name]);
    }

    /**
     * Dynamically access builder proxies.
     *
     * @param  string  $key
     * @return mixed
     *
     * @throws \Exception
     */
    public function __get($key)
    {
        if ($key === 'orWhere') {
            return new HigherOrderBuilderProxy($this, $key);
        }

        throw new Exception("Property [{$key}] does not exist on the Eloquent builder instance.");
    }

    /**
     * Dynamically handle calls into the query instance.
     *
     * @param  string  $method
     * @param  array  $parameters
     * @return mixed
     */
    public function __call($method, $parameters)
    {
        if ($method === 'macro') {
            $this->localMacros[$parameters[0]] = $parameters[1];

            return;
        }

        if ($this->hasMacro($method)) {
            array_unshift($parameters, $this);

            return $this->localMacros[$method](...$parameters);
        }

        if (static::hasGlobalMacro($method)) {
            $callable = static::$macros[$method];

            if ($callable instanceof Closure) {
                $callable = $callable->bindTo($this, static::class);
            }

            return $callable(...$parameters);
        }

<<<<<<< HEAD
        if ($this->hasNamedScope($method)) {
            return $this->callNamedScope($method, $parameters);
=======
        if ($this->model !== null && method_exists($this->model, $scope = 'scope'.ucfirst($method))) {
            return $this->callScope([$this->model, $scope], $parameters);
>>>>>>> 28bb76ef
        }

        if (in_array($method, $this->passthru)) {
            return $this->toBase()->{$method}(...$parameters);
        }

        $this->forwardCallTo($this->query, $method, $parameters);

        return $this;
    }

    /**
     * Dynamically handle calls into the query instance.
     *
     * @param  string  $method
     * @param  array  $parameters
     * @return mixed
     *
     * @throws \BadMethodCallException
     */
    public static function __callStatic($method, $parameters)
    {
        if ($method === 'macro') {
            static::$macros[$parameters[0]] = $parameters[1];

            return;
        }

        if ($method === 'mixin') {
            return static::registerMixin($parameters[0], $parameters[1] ?? true);
        }

        if (! static::hasGlobalMacro($method)) {
            static::throwBadMethodCallException($method);
        }

        $callable = static::$macros[$method];

        if ($callable instanceof Closure) {
            $callable = $callable->bindTo(null, static::class);
        }

        return $callable(...$parameters);
    }

    /**
     * Register the given mixin with the builder.
     *
     * @param  string  $mixin
     * @param  bool  $replace
     * @return void
     */
    protected static function registerMixin($mixin, $replace)
    {
        $methods = (new ReflectionClass($mixin))->getMethods(
                ReflectionMethod::IS_PUBLIC | ReflectionMethod::IS_PROTECTED
            );

        foreach ($methods as $method) {
            if ($replace || ! static::hasGlobalMacro($method->name)) {
                $method->setAccessible(true);

                static::macro($method->name, $method->invoke($mixin));
            }
        }
    }

    /**
     * Force a clone of the underlying query builder when cloning.
     *
     * @return void
     */
    public function __clone()
    {
        $this->query = clone $this->query;
    }
}<|MERGE_RESOLUTION|>--- conflicted
+++ resolved
@@ -1405,13 +1405,8 @@
             return $callable(...$parameters);
         }
 
-<<<<<<< HEAD
         if ($this->hasNamedScope($method)) {
             return $this->callNamedScope($method, $parameters);
-=======
-        if ($this->model !== null && method_exists($this->model, $scope = 'scope'.ucfirst($method))) {
-            return $this->callScope([$this->model, $scope], $parameters);
->>>>>>> 28bb76ef
         }
 
         if (in_array($method, $this->passthru)) {
