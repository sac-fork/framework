<?php

namespace Illuminate\Database\Eloquent\Relations;

use Illuminate\Database\Eloquent\Builder;
use Illuminate\Database\Eloquent\Model;
use Illuminate\Support\Arr;

class MorphToMany extends BelongsToMany
{
    /**
     * The type of the polymorphic relation.
     *
     * @var string
     */
    protected $morphType;

    /**
     * The class name of the morph type constraint.
     *
     * @var string
     */
    protected $morphClass;

    /**
     * Indicates if we are connecting the inverse of the relation.
     *
     * This primarily affects the morphClass constraint.
     *
     * @var bool
     */
    protected $inverse;

    /**
     * Create a new morph to many relationship instance.
     *
     * @param  \Illuminate\Database\Eloquent\Builder  $query
     * @param  \Illuminate\Database\Eloquent\Model  $parent
     * @param  string  $name
     * @param  string  $table
     * @param  string  $foreignPivotKey
     * @param  string  $relatedPivotKey
     * @param  string  $parentKey
     * @param  string  $relatedKey
     * @param  string|null  $relationName
     * @param  bool  $inverse
     * @return void
     */
    public function __construct(Builder $query, Model $parent, $name, $table, $foreignPivotKey,
                                $relatedPivotKey, $parentKey, $relatedKey, $relationName = null, $inverse = false)
    {
        $this->inverse = $inverse;
        $this->morphType = $name.'_type';
        $this->morphClass = $inverse ? $query->getModel()->getMorphClass() : $parent->getMorphClass();

        parent::__construct(
            $query, $parent, $table, $foreignPivotKey,
            $relatedPivotKey, $parentKey, $relatedKey, $relationName
        );
    }

    /**
     * Set the where clause for the relation query.
     *
     * @return $this
     */
    protected function addWhereConstraints()
    {
        parent::addWhereConstraints();

        $this->query->where($this->table.'.'.$this->morphType, $this->morphClass);

        return $this;
    }

    /**
     * Set the constraints for an eager load of the relation.
     *
     * @param  array  $models
     * @return void
     */
    public function addEagerConstraints(array $models)
    {
        parent::addEagerConstraints($models);

        $this->query->where($this->table.'.'.$this->morphType, $this->morphClass);
    }

    /**
     * Create a new pivot attachment record.
     *
     * @param  int  $id
     * @param  bool  $timed
     * @return array
     */
    protected function baseAttachRecord($id, $timed)
    {
        return Arr::add(
            parent::baseAttachRecord($id, $timed), $this->morphType, $this->morphClass
        );
    }

    /**
     * Add the constraints for a relationship count query.
     *
     * @param  \Illuminate\Database\Eloquent\Builder  $query
     * @param  \Illuminate\Database\Eloquent\Builder  $parentQuery
     * @param  array|mixed  $columns
     * @return \Illuminate\Database\Eloquent\Builder
     */
    public function getRelationExistenceQuery(Builder $query, Builder $parentQuery, $columns = ['*'])
    {
        return parent::getRelationExistenceQuery($query, $parentQuery, $columns)->where(
            $this->table.'.'.$this->morphType, $this->morphClass
        );
    }

    /**
     * Get the pivot models that are currently attached.
     *
     * @return \Illuminate\Support\Collection
     */
    protected function getCurrentlyAttachedPivots()
    {
        return parent::getCurrentlyAttachedPivots()->map(function ($record) {
            return $record->setMorphType($this->morphType)
<<<<<<< HEAD
                            ->setMorphClass($this->morphClass);
=======
                          ->setMorphClass($this->morphClass);
>>>>>>> 2d6880b9
        });
    }

    /**
     * Create a new query builder for the pivot table.
     *
     * @return \Illuminate\Database\Query\Builder
     */
    public function newPivotQuery()
    {
        return parent::newPivotQuery()->where($this->morphType, $this->morphClass);
    }

    /**
     * Create a new pivot model instance.
     *
     * @param  array  $attributes
     * @param  bool  $exists
     * @return \Illuminate\Database\Eloquent\Relations\Pivot
     */
    public function newPivot(array $attributes = [], $exists = false)
    {
        $using = $this->using;

        $pivot = $using ? $using::fromRawAttributes($this->parent, $attributes, $this->table, $exists)
                        : MorphPivot::fromAttributes($this->parent, $attributes, $this->table, $exists);

        $pivot->setPivotKeys($this->foreignPivotKey, $this->relatedPivotKey)
              ->setMorphType($this->morphType)
              ->setMorphClass($this->morphClass);

        return $pivot;
    }

    /**
     * Get the pivot columns for the relation.
     *
     * "pivot_" is prefixed at each column for easy removal later.
     *
     * @return array
     */
    protected function aliasedPivotColumns()
    {
        $defaults = [$this->foreignPivotKey, $this->relatedPivotKey, $this->morphType];

        return collect(array_merge($defaults, $this->pivotColumns))->map(function ($column) {
            return $this->table.'.'.$column.' as pivot_'.$column;
        })->unique()->all();
    }

    /**
     * Get the foreign key "type" name.
     *
     * @return string
     */
    public function getMorphType()
    {
        return $this->morphType;
    }

    /**
     * Get the class name of the parent model.
     *
     * @return string
     */
    public function getMorphClass()
    {
        return $this->morphClass;
    }

    /**
     * Get the indicator for a reverse relationship.
     *
     * @return bool
     */
    public function getInverse()
    {
        return $this->inverse;
    }
}<|MERGE_RESOLUTION|>--- conflicted
+++ resolved
@@ -124,11 +124,7 @@
     {
         return parent::getCurrentlyAttachedPivots()->map(function ($record) {
             return $record->setMorphType($this->morphType)
-<<<<<<< HEAD
-                            ->setMorphClass($this->morphClass);
-=======
                           ->setMorphClass($this->morphClass);
->>>>>>> 2d6880b9
         });
     }
 
