--- conflicted
+++ resolved
@@ -522,11 +522,8 @@
      */
     public static function replaceFirst($search, $replace, $subject)
     {
-<<<<<<< HEAD
         $search = (string) $search;
 
-=======
->>>>>>> 213b58db
         if ($search === '') {
             return $subject;
         }
