{
    "name": "illuminate/http",
    "description": "The Illuminate Http package.",
    "license": "MIT",
    "homepage": "https://laravel.com",
    "support": {
        "issues": "https://github.com/laravel/framework/issues",
        "source": "https://github.com/laravel/framework"
    },
    "authors": [
        {
            "name": "Taylor Otwell",
            "email": "taylor@laravel.com"
        }
    ],
    "require": {
        "php": "^7.2",
        "ext-json": "*",
<<<<<<< HEAD
        "illuminate/session": "^7.0",
        "illuminate/support": "^7.0",
        "symfony/http-foundation": "^4.3",
        "symfony/http-kernel": "^4.3"
=======
        "illuminate/session": "^6.0",
        "illuminate/support": "^6.0",
        "symfony/http-foundation": "^4.3.4",
        "symfony/http-kernel": "^4.3.4"
>>>>>>> 000ed7b6
    },
    "autoload": {
        "psr-4": {
            "Illuminate\\Http\\": ""
        }
    },
    "suggest": {
        "ext-gd": "Required to use Illuminate\\Http\\Testing\\FileFactory::image()."
    },
    "extra": {
        "branch-alias": {
            "dev-master": "7.0-dev"
        }
    },
    "config": {
        "sort-packages": true
    },
    "minimum-stability": "dev"
}<|MERGE_RESOLUTION|>--- conflicted
+++ resolved
@@ -16,17 +16,10 @@
     "require": {
         "php": "^7.2",
         "ext-json": "*",
-<<<<<<< HEAD
         "illuminate/session": "^7.0",
         "illuminate/support": "^7.0",
-        "symfony/http-foundation": "^4.3",
-        "symfony/http-kernel": "^4.3"
-=======
-        "illuminate/session": "^6.0",
-        "illuminate/support": "^6.0",
         "symfony/http-foundation": "^4.3.4",
         "symfony/http-kernel": "^4.3.4"
->>>>>>> 000ed7b6
     },
     "autoload": {
         "psr-4": {
