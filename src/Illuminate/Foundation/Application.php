<?php

namespace Illuminate\Foundation;

use Closure;
use Illuminate\Container\Container;
use Illuminate\Contracts\Foundation\Application as ApplicationContract;
use Illuminate\Contracts\Foundation\CachesConfiguration;
use Illuminate\Contracts\Foundation\CachesRoutes;
use Illuminate\Contracts\Http\Kernel as HttpKernelContract;
use Illuminate\Events\EventServiceProvider;
use Illuminate\Filesystem\Filesystem;
use Illuminate\Foundation\Bootstrap\LoadEnvironmentVariables;
use Illuminate\Foundation\Events\LocaleUpdated;
use Illuminate\Http\Request;
use Illuminate\Log\LogServiceProvider;
use Illuminate\Routing\RoutingServiceProvider;
use Illuminate\Support\Arr;
use Illuminate\Support\Collection;
use Illuminate\Support\Env;
use Illuminate\Support\ServiceProvider;
use Illuminate\Support\Str;
use RuntimeException;
use Symfony\Component\HttpFoundation\Request as SymfonyRequest;
use Symfony\Component\HttpFoundation\Response as SymfonyResponse;
use Symfony\Component\HttpKernel\Exception\HttpException;
use Symfony\Component\HttpKernel\Exception\NotFoundHttpException;
use Symfony\Component\HttpKernel\HttpKernelInterface;

class Application extends Container implements ApplicationContract, CachesConfiguration, CachesRoutes, HttpKernelInterface
{
    /**
     * The Laravel framework version.
     *
     * @var string
     */
<<<<<<< HEAD
    const VERSION = '9.x-dev';
=======
    const VERSION = '8.66.0';
>>>>>>> 4b785c61

    /**
     * The base path for the Laravel installation.
     *
     * @var string
     */
    protected $basePath;

    /**
     * Indicates if the application has been bootstrapped before.
     *
     * @var bool
     */
    protected $hasBeenBootstrapped = false;

    /**
     * Indicates if the application has "booted".
     *
     * @var bool
     */
    protected $booted = false;

    /**
     * The array of booting callbacks.
     *
     * @var callable[]
     */
    protected $bootingCallbacks = [];

    /**
     * The array of booted callbacks.
     *
     * @var callable[]
     */
    protected $bootedCallbacks = [];

    /**
     * The array of terminating callbacks.
     *
     * @var callable[]
     */
    protected $terminatingCallbacks = [];

    /**
     * All of the registered service providers.
     *
     * @var \Illuminate\Support\ServiceProvider[]
     */
    protected $serviceProviders = [];

    /**
     * The names of the loaded service providers.
     *
     * @var array
     */
    protected $loadedProviders = [];

    /**
     * The deferred services and their providers.
     *
     * @var array
     */
    protected $deferredServices = [];

    /**
     * The custom application path defined by the developer.
     *
     * @var string
     */
    protected $appPath;

    /**
     * The custom database path defined by the developer.
     *
     * @var string
     */
    protected $databasePath;

    /**
     * The custom language file path defined by the developer.
     *
     * @var string
     */
    protected $langPath;

    /**
     * The custom storage path defined by the developer.
     *
     * @var string
     */
    protected $storagePath;

    /**
     * The custom environment path defined by the developer.
     *
     * @var string
     */
    protected $environmentPath;

    /**
     * The environment file to load during bootstrapping.
     *
     * @var string
     */
    protected $environmentFile = '.env';

    /**
     * Indicates if the application is running in the console.
     *
     * @var bool|null
     */
    protected $isRunningInConsole;

    /**
     * The application namespace.
     *
     * @var string
     */
    protected $namespace;

    /**
     * The prefixes of absolute cache paths for use during normalization.
     *
     * @var string[]
     */
    protected $absoluteCachePathPrefixes = ['/', '\\'];

    /**
     * Create a new Illuminate application instance.
     *
     * @param  string|null  $basePath
     * @return void
     */
    public function __construct($basePath = null)
    {
        if ($basePath) {
            $this->setBasePath($basePath);
        }

        $this->registerBaseBindings();
        $this->registerBaseServiceProviders();
        $this->registerCoreContainerAliases();
    }

    /**
     * Get the version number of the application.
     *
     * @return string
     */
    public function version()
    {
        return static::VERSION;
    }

    /**
     * Register the basic bindings into the container.
     *
     * @return void
     */
    protected function registerBaseBindings()
    {
        static::setInstance($this);

        $this->instance('app', $this);

        $this->instance(Container::class, $this);
        $this->singleton(Mix::class);

        $this->singleton(PackageManifest::class, function () {
            return new PackageManifest(
                new Filesystem, $this->basePath(), $this->getCachedPackagesPath()
            );
        });
    }

    /**
     * Register all of the base service providers.
     *
     * @return void
     */
    protected function registerBaseServiceProviders()
    {
        $this->register(new EventServiceProvider($this));
        $this->register(new LogServiceProvider($this));
        $this->register(new RoutingServiceProvider($this));
    }

    /**
     * Run the given array of bootstrap classes.
     *
     * @param  string[]  $bootstrappers
     * @return void
     */
    public function bootstrapWith(array $bootstrappers)
    {
        $this->hasBeenBootstrapped = true;

        foreach ($bootstrappers as $bootstrapper) {
            $this['events']->dispatch('bootstrapping: '.$bootstrapper, [$this]);

            $this->make($bootstrapper)->bootstrap($this);

            $this['events']->dispatch('bootstrapped: '.$bootstrapper, [$this]);
        }
    }

    /**
     * Register a callback to run after loading the environment.
     *
     * @param  \Closure  $callback
     * @return void
     */
    public function afterLoadingEnvironment(Closure $callback)
    {
        return $this->afterBootstrapping(
            LoadEnvironmentVariables::class, $callback
        );
    }

    /**
     * Register a callback to run before a bootstrapper.
     *
     * @param  string  $bootstrapper
     * @param  \Closure  $callback
     * @return void
     */
    public function beforeBootstrapping($bootstrapper, Closure $callback)
    {
        $this['events']->listen('bootstrapping: '.$bootstrapper, $callback);
    }

    /**
     * Register a callback to run after a bootstrapper.
     *
     * @param  string  $bootstrapper
     * @param  \Closure  $callback
     * @return void
     */
    public function afterBootstrapping($bootstrapper, Closure $callback)
    {
        $this['events']->listen('bootstrapped: '.$bootstrapper, $callback);
    }

    /**
     * Determine if the application has been bootstrapped before.
     *
     * @return bool
     */
    public function hasBeenBootstrapped()
    {
        return $this->hasBeenBootstrapped;
    }

    /**
     * Set the base path for the application.
     *
     * @param  string  $basePath
     * @return $this
     */
    public function setBasePath($basePath)
    {
        $this->basePath = rtrim($basePath, '\/');

        $this->bindPathsInContainer();

        return $this;
    }

    /**
     * Bind all of the application paths in the container.
     *
     * @return void
     */
    protected function bindPathsInContainer()
    {
        $this->instance('path', $this->path());
        $this->instance('path.base', $this->basePath());
        $this->instance('path.lang', $this->langPath());
        $this->instance('path.config', $this->configPath());
        $this->instance('path.public', $this->publicPath());
        $this->instance('path.storage', $this->storagePath());
        $this->instance('path.database', $this->databasePath());
        $this->instance('path.resources', $this->resourcePath());
        $this->instance('path.bootstrap', $this->bootstrapPath());
    }

    /**
     * Get the path to the application "app" directory.
     *
     * @param  string  $path
     * @return string
     */
    public function path($path = '')
    {
        $appPath = $this->appPath ?: $this->basePath.DIRECTORY_SEPARATOR.'app';

        return $appPath.($path ? DIRECTORY_SEPARATOR.$path : $path);
    }

    /**
     * Set the application directory.
     *
     * @param  string  $path
     * @return $this
     */
    public function useAppPath($path)
    {
        $this->appPath = $path;

        $this->instance('path', $path);

        return $this;
    }

    /**
     * Get the base path of the Laravel installation.
     *
     * @param  string  $path
     * @return string
     */
    public function basePath($path = '')
    {
        return $this->basePath.($path ? DIRECTORY_SEPARATOR.$path : $path);
    }

    /**
     * Get the path to the bootstrap directory.
     *
     * @param  string  $path
     * @return string
     */
    public function bootstrapPath($path = '')
    {
        return $this->basePath.DIRECTORY_SEPARATOR.'bootstrap'.($path ? DIRECTORY_SEPARATOR.$path : $path);
    }

    /**
     * Get the path to the application configuration files.
     *
     * @param  string  $path
     * @return string
     */
    public function configPath($path = '')
    {
        return $this->basePath.DIRECTORY_SEPARATOR.'config'.($path ? DIRECTORY_SEPARATOR.$path : $path);
    }

    /**
     * Get the path to the database directory.
     *
     * @param  string  $path
     * @return string
     */
    public function databasePath($path = '')
    {
        return ($this->databasePath ?: $this->basePath.DIRECTORY_SEPARATOR.'database').($path ? DIRECTORY_SEPARATOR.$path : $path);
    }

    /**
     * Set the database directory.
     *
     * @param  string  $path
     * @return $this
     */
    public function useDatabasePath($path)
    {
        $this->databasePath = $path;

        $this->instance('path.database', $path);

        return $this;
    }

    /**
     * Get the path to the language files.
     *
     * @return string
     */
    public function langPath()
    {
        if ($this->langPath) {
            return $this->langPath;
        }

        if (is_dir($path = $this->resourcePath().DIRECTORY_SEPARATOR.'lang')) {
            return $path;
        }

        return $this->basePath().DIRECTORY_SEPARATOR.'lang';
    }

    /**
     * Set the language file directory.
     *
     * @param  string  $path
     * @return $this
     */
    public function useLangPath($path)
    {
        $this->langPath = $path;

        $this->instance('path.lang', $path);

        return $this;
    }

    /**
     * Get the path to the public / web directory.
     *
     * @return string
     */
    public function publicPath()
    {
        return $this->basePath.DIRECTORY_SEPARATOR.'public';
    }

    /**
     * Get the path to the storage directory.
     *
     * @return string
     */
    public function storagePath()
    {
        return $this->storagePath ?: $this->basePath.DIRECTORY_SEPARATOR.'storage';
    }

    /**
     * Set the storage directory.
     *
     * @param  string  $path
     * @return $this
     */
    public function useStoragePath($path)
    {
        $this->storagePath = $path;

        $this->instance('path.storage', $path);

        return $this;
    }

    /**
     * Get the path to the resources directory.
     *
     * @param  string  $path
     * @return string
     */
    public function resourcePath($path = '')
    {
        return $this->basePath.DIRECTORY_SEPARATOR.'resources'.($path ? DIRECTORY_SEPARATOR.$path : $path);
    }

    /**
     * Get the path to the views directory.
     *
     * This method returns the first configured path in the array of view paths.
     *
     * @param  string  $path
     * @return string
     */
    public function viewPath($path = '')
    {
        $basePath = $this['config']->get('view.paths')[0];

        return rtrim($basePath, DIRECTORY_SEPARATOR).($path ? DIRECTORY_SEPARATOR.$path : $path);
    }

    /**
     * Get the path to the environment file directory.
     *
     * @return string
     */
    public function environmentPath()
    {
        return $this->environmentPath ?: $this->basePath;
    }

    /**
     * Set the directory for the environment file.
     *
     * @param  string  $path
     * @return $this
     */
    public function useEnvironmentPath($path)
    {
        $this->environmentPath = $path;

        return $this;
    }

    /**
     * Set the environment file to be loaded during bootstrapping.
     *
     * @param  string  $file
     * @return $this
     */
    public function loadEnvironmentFrom($file)
    {
        $this->environmentFile = $file;

        return $this;
    }

    /**
     * Get the environment file the application is using.
     *
     * @return string
     */
    public function environmentFile()
    {
        return $this->environmentFile ?: '.env';
    }

    /**
     * Get the fully qualified path to the environment file.
     *
     * @return string
     */
    public function environmentFilePath()
    {
        return $this->environmentPath().DIRECTORY_SEPARATOR.$this->environmentFile();
    }

    /**
     * Get or check the current application environment.
     *
     * @param  string|array  $environments
     * @return string|bool
     */
    public function environment(...$environments)
    {
        if (count($environments) > 0) {
            $patterns = is_array($environments[0]) ? $environments[0] : $environments;

            return Str::is($patterns, $this['env']);
        }

        return $this['env'];
    }

    /**
     * Determine if the application is in the local environment.
     *
     * @return bool
     */
    public function isLocal()
    {
        return $this['env'] === 'local';
    }

    /**
     * Determine if the application is in the production environment.
     *
     * @return bool
     */
    public function isProduction()
    {
        return $this['env'] === 'production';
    }

    /**
     * Detect the application's current environment.
     *
     * @param  \Closure  $callback
     * @return string
     */
    public function detectEnvironment(Closure $callback)
    {
        $args = $_SERVER['argv'] ?? null;

        return $this['env'] = (new EnvironmentDetector)->detect($callback, $args);
    }

    /**
     * Determine if the application is running in the console.
     *
     * @return bool
     */
    public function runningInConsole()
    {
        if ($this->isRunningInConsole === null) {
            $this->isRunningInConsole = Env::get('APP_RUNNING_IN_CONSOLE') ?? (\PHP_SAPI === 'cli' || \PHP_SAPI === 'phpdbg');
        }

        return $this->isRunningInConsole;
    }

    /**
     * Determine if the application is running unit tests.
     *
     * @return bool
     */
    public function runningUnitTests()
    {
        return $this['env'] === 'testing';
    }

    /**
     * Register all of the configured providers.
     *
     * @return void
     */
    public function registerConfiguredProviders()
    {
        $providers = Collection::make($this->make('config')->get('app.providers'))
                        ->partition(function ($provider) {
                            return strpos($provider, 'Illuminate\\') === 0;
                        });

        $providers->splice(1, 0, [$this->make(PackageManifest::class)->providers()]);

        (new ProviderRepository($this, new Filesystem, $this->getCachedServicesPath()))
                    ->load($providers->collapse()->toArray());
    }

    /**
     * Register a service provider with the application.
     *
     * @param  \Illuminate\Support\ServiceProvider|string  $provider
     * @param  bool  $force
     * @return \Illuminate\Support\ServiceProvider
     */
    public function register($provider, $force = false)
    {
        if (($registered = $this->getProvider($provider)) && ! $force) {
            return $registered;
        }

        // If the given "provider" is a string, we will resolve it, passing in the
        // application instance automatically for the developer. This is simply
        // a more convenient way of specifying your service provider classes.
        if (is_string($provider)) {
            $provider = $this->resolveProvider($provider);
        }

        $provider->register();

        // If there are bindings / singletons set as properties on the provider we
        // will spin through them and register them with the application, which
        // serves as a convenience layer while registering a lot of bindings.
        if (property_exists($provider, 'bindings')) {
            foreach ($provider->bindings as $key => $value) {
                $this->bind($key, $value);
            }
        }

        if (property_exists($provider, 'singletons')) {
            foreach ($provider->singletons as $key => $value) {
                $this->singleton($key, $value);
            }
        }

        $this->markAsRegistered($provider);

        // If the application has already booted, we will call this boot method on
        // the provider class so it has an opportunity to do its boot logic and
        // will be ready for any usage by this developer's application logic.
        if ($this->isBooted()) {
            $this->bootProvider($provider);
        }

        return $provider;
    }

    /**
     * Get the registered service provider instance if it exists.
     *
     * @param  \Illuminate\Support\ServiceProvider|string  $provider
     * @return \Illuminate\Support\ServiceProvider|null
     */
    public function getProvider($provider)
    {
        return array_values($this->getProviders($provider))[0] ?? null;
    }

    /**
     * Get the registered service provider instances if any exist.
     *
     * @param  \Illuminate\Support\ServiceProvider|string  $provider
     * @return array
     */
    public function getProviders($provider)
    {
        $name = is_string($provider) ? $provider : get_class($provider);

        return Arr::where($this->serviceProviders, function ($value) use ($name) {
            return $value instanceof $name;
        });
    }

    /**
     * Resolve a service provider instance from the class name.
     *
     * @param  string  $provider
     * @return \Illuminate\Support\ServiceProvider
     */
    public function resolveProvider($provider)
    {
        return new $provider($this);
    }

    /**
     * Mark the given provider as registered.
     *
     * @param  \Illuminate\Support\ServiceProvider  $provider
     * @return void
     */
    protected function markAsRegistered($provider)
    {
        $this->serviceProviders[] = $provider;

        $this->loadedProviders[get_class($provider)] = true;
    }

    /**
     * Load and boot all of the remaining deferred providers.
     *
     * @return void
     */
    public function loadDeferredProviders()
    {
        // We will simply spin through each of the deferred providers and register each
        // one and boot them if the application has booted. This should make each of
        // the remaining services available to this application for immediate use.
        foreach ($this->deferredServices as $service => $provider) {
            $this->loadDeferredProvider($service);
        }

        $this->deferredServices = [];
    }

    /**
     * Load the provider for a deferred service.
     *
     * @param  string  $service
     * @return void
     */
    public function loadDeferredProvider($service)
    {
        if (! $this->isDeferredService($service)) {
            return;
        }

        $provider = $this->deferredServices[$service];

        // If the service provider has not already been loaded and registered we can
        // register it with the application and remove the service from this list
        // of deferred services, since it will already be loaded on subsequent.
        if (! isset($this->loadedProviders[$provider])) {
            $this->registerDeferredProvider($provider, $service);
        }
    }

    /**
     * Register a deferred provider and service.
     *
     * @param  string  $provider
     * @param  string|null  $service
     * @return void
     */
    public function registerDeferredProvider($provider, $service = null)
    {
        // Once the provider that provides the deferred service has been registered we
        // will remove it from our local list of the deferred services with related
        // providers so that this container does not try to resolve it out again.
        if ($service) {
            unset($this->deferredServices[$service]);
        }

        $this->register($instance = new $provider($this));

        if (! $this->isBooted()) {
            $this->booting(function () use ($instance) {
                $this->bootProvider($instance);
            });
        }
    }

    /**
     * Resolve the given type from the container.
     *
     * @param  string  $abstract
     * @param  array  $parameters
     * @return mixed
     */
    public function make($abstract, array $parameters = [])
    {
        $this->loadDeferredProviderIfNeeded($abstract = $this->getAlias($abstract));

        return parent::make($abstract, $parameters);
    }

    /**
     * Resolve the given type from the container.
     *
     * @param  string  $abstract
     * @param  array  $parameters
     * @param  bool  $raiseEvents
     * @return mixed
     */
    protected function resolve($abstract, $parameters = [], $raiseEvents = true)
    {
        $this->loadDeferredProviderIfNeeded($abstract = $this->getAlias($abstract));

        return parent::resolve($abstract, $parameters, $raiseEvents);
    }

    /**
     * Load the deferred provider if the given type is a deferred service and the instance has not been loaded.
     *
     * @param  string  $abstract
     * @return void
     */
    protected function loadDeferredProviderIfNeeded($abstract)
    {
        if ($this->isDeferredService($abstract) && ! isset($this->instances[$abstract])) {
            $this->loadDeferredProvider($abstract);
        }
    }

    /**
     * Determine if the given abstract type has been bound.
     *
     * @param  string  $abstract
     * @return bool
     */
    public function bound($abstract)
    {
        return $this->isDeferredService($abstract) || parent::bound($abstract);
    }

    /**
     * Determine if the application has booted.
     *
     * @return bool
     */
    public function isBooted()
    {
        return $this->booted;
    }

    /**
     * Boot the application's service providers.
     *
     * @return void
     */
    public function boot()
    {
        if ($this->isBooted()) {
            return;
        }

        // Once the application has booted we will also fire some "booted" callbacks
        // for any listeners that need to do work after this initial booting gets
        // finished. This is useful when ordering the boot-up processes we run.
        $this->fireAppCallbacks($this->bootingCallbacks);

        array_walk($this->serviceProviders, function ($p) {
            $this->bootProvider($p);
        });

        $this->booted = true;

        $this->fireAppCallbacks($this->bootedCallbacks);
    }

    /**
     * Boot the given service provider.
     *
     * @param  \Illuminate\Support\ServiceProvider  $provider
     * @return void
     */
    protected function bootProvider(ServiceProvider $provider)
    {
        $provider->callBootingCallbacks();

        if (method_exists($provider, 'boot')) {
            $this->call([$provider, 'boot']);
        }

        $provider->callBootedCallbacks();
    }

    /**
     * Register a new boot listener.
     *
     * @param  callable  $callback
     * @return void
     */
    public function booting($callback)
    {
        $this->bootingCallbacks[] = $callback;
    }

    /**
     * Register a new "booted" listener.
     *
     * @param  callable  $callback
     * @return void
     */
    public function booted($callback)
    {
        $this->bootedCallbacks[] = $callback;

        if ($this->isBooted()) {
            $callback($this);
        }
    }

    /**
     * Call the booting callbacks for the application.
     *
     * @param  callable[]  $callbacks
     * @return void
     */
    protected function fireAppCallbacks(array &$callbacks)
    {
        $index = 0;

        while ($index < count($callbacks)) {
            $callbacks[$index]($this);

            $index++;
        }
    }

    /**
     * {@inheritdoc}
     *
     * @return \Symfony\Component\HttpFoundation\Response
     */
    public function handle(SymfonyRequest $request, int $type = self::MAIN_REQUEST, bool $catch = true): SymfonyResponse
    {
        return $this[HttpKernelContract::class]->handle(Request::createFromBase($request));
    }

    /**
     * Determine if middleware has been disabled for the application.
     *
     * @return bool
     */
    public function shouldSkipMiddleware()
    {
        return $this->bound('middleware.disable') &&
               $this->make('middleware.disable') === true;
    }

    /**
     * Get the path to the cached services.php file.
     *
     * @return string
     */
    public function getCachedServicesPath()
    {
        return $this->normalizeCachePath('APP_SERVICES_CACHE', 'cache/services.php');
    }

    /**
     * Get the path to the cached packages.php file.
     *
     * @return string
     */
    public function getCachedPackagesPath()
    {
        return $this->normalizeCachePath('APP_PACKAGES_CACHE', 'cache/packages.php');
    }

    /**
     * Determine if the application configuration is cached.
     *
     * @return bool
     */
    public function configurationIsCached()
    {
        return is_file($this->getCachedConfigPath());
    }

    /**
     * Get the path to the configuration cache file.
     *
     * @return string
     */
    public function getCachedConfigPath()
    {
        return $this->normalizeCachePath('APP_CONFIG_CACHE', 'cache/config.php');
    }

    /**
     * Determine if the application routes are cached.
     *
     * @return bool
     */
    public function routesAreCached()
    {
        return $this['files']->exists($this->getCachedRoutesPath());
    }

    /**
     * Get the path to the routes cache file.
     *
     * @return string
     */
    public function getCachedRoutesPath()
    {
        return $this->normalizeCachePath('APP_ROUTES_CACHE', 'cache/routes-v7.php');
    }

    /**
     * Determine if the application events are cached.
     *
     * @return bool
     */
    public function eventsAreCached()
    {
        return $this['files']->exists($this->getCachedEventsPath());
    }

    /**
     * Get the path to the events cache file.
     *
     * @return string
     */
    public function getCachedEventsPath()
    {
        return $this->normalizeCachePath('APP_EVENTS_CACHE', 'cache/events.php');
    }

    /**
     * Normalize a relative or absolute path to a cache file.
     *
     * @param  string  $key
     * @param  string  $default
     * @return string
     */
    protected function normalizeCachePath($key, $default)
    {
        if (is_null($env = Env::get($key))) {
            return $this->bootstrapPath($default);
        }

        return Str::startsWith($env, $this->absoluteCachePathPrefixes)
                ? $env
                : $this->basePath($env);
    }

    /**
     * Add new prefix to list of absolute path prefixes.
     *
     * @param  string  $prefix
     * @return $this
     */
    public function addAbsoluteCachePathPrefix($prefix)
    {
        $this->absoluteCachePathPrefixes[] = $prefix;

        return $this;
    }

    /**
     * Determine if the application is currently down for maintenance.
     *
     * @return bool
     */
    public function isDownForMaintenance()
    {
        return file_exists($this->storagePath().'/framework/down');
    }

    /**
     * Throw an HttpException with the given data.
     *
     * @param  int  $code
     * @param  string  $message
     * @param  array  $headers
     * @return never
     *
     * @throws \Symfony\Component\HttpKernel\Exception\HttpException
     * @throws \Symfony\Component\HttpKernel\Exception\NotFoundHttpException
     */
    public function abort($code, $message = '', array $headers = [])
    {
        if ($code == 404) {
            throw new NotFoundHttpException($message);
        }

        throw new HttpException($code, $message, null, $headers);
    }

    /**
     * Register a terminating callback with the application.
     *
     * @param  callable|string  $callback
     * @return $this
     */
    public function terminating($callback)
    {
        $this->terminatingCallbacks[] = $callback;

        return $this;
    }

    /**
     * Terminate the application.
     *
     * @return void
     */
    public function terminate()
    {
        $index = 0;

        while ($index < count($this->terminatingCallbacks)) {
            $this->call($this->terminatingCallbacks[$index]);

            $index++;
        }
    }

    /**
     * Get the service providers that have been loaded.
     *
     * @return array
     */
    public function getLoadedProviders()
    {
        return $this->loadedProviders;
    }

    /**
     * Determine if the given service provider is loaded.
     *
     * @param  string  $provider
     * @return bool
     */
    public function providerIsLoaded(string $provider)
    {
        return isset($this->loadedProviders[$provider]);
    }

    /**
     * Get the application's deferred services.
     *
     * @return array
     */
    public function getDeferredServices()
    {
        return $this->deferredServices;
    }

    /**
     * Set the application's deferred services.
     *
     * @param  array  $services
     * @return void
     */
    public function setDeferredServices(array $services)
    {
        $this->deferredServices = $services;
    }

    /**
     * Add an array of services to the application's deferred services.
     *
     * @param  array  $services
     * @return void
     */
    public function addDeferredServices(array $services)
    {
        $this->deferredServices = array_merge($this->deferredServices, $services);
    }

    /**
     * Determine if the given service is a deferred service.
     *
     * @param  string  $service
     * @return bool
     */
    public function isDeferredService($service)
    {
        return isset($this->deferredServices[$service]);
    }

    /**
     * Configure the real-time facade namespace.
     *
     * @param  string  $namespace
     * @return void
     */
    public function provideFacades($namespace)
    {
        AliasLoader::setFacadeNamespace($namespace);
    }

    /**
     * Get the current application locale.
     *
     * @return string
     */
    public function getLocale()
    {
        return $this['config']->get('app.locale');
    }

    /**
     * Get the current application locale.
     *
     * @return string
     */
    public function currentLocale()
    {
        return $this->getLocale();
    }

    /**
     * Get the current application fallback locale.
     *
     * @return string
     */
    public function getFallbackLocale()
    {
        return $this['config']->get('app.fallback_locale');
    }

    /**
     * Set the current application locale.
     *
     * @param  string  $locale
     * @return void
     */
    public function setLocale($locale)
    {
        $this['config']->set('app.locale', $locale);

        $this['translator']->setLocale($locale);

        $this['events']->dispatch(new LocaleUpdated($locale));
    }

    /**
     * Set the current application fallback locale.
     *
     * @param  string  $fallbackLocale
     * @return void
     */
    public function setFallbackLocale($fallbackLocale)
    {
        $this['config']->set('app.fallback_locale', $fallbackLocale);

        $this['translator']->setFallback($fallbackLocale);
    }

    /**
     * Determine if the application locale is the given locale.
     *
     * @param  string  $locale
     * @return bool
     */
    public function isLocale($locale)
    {
        return $this->getLocale() == $locale;
    }

    /**
     * Register the core class aliases in the container.
     *
     * @return void
     */
    public function registerCoreContainerAliases()
    {
        foreach ([
            'app' => [self::class, \Illuminate\Contracts\Container\Container::class, \Illuminate\Contracts\Foundation\Application::class, \Psr\Container\ContainerInterface::class],
            'auth' => [\Illuminate\Auth\AuthManager::class, \Illuminate\Contracts\Auth\Factory::class],
            'auth.driver' => [\Illuminate\Contracts\Auth\Guard::class],
            'blade.compiler' => [\Illuminate\View\Compilers\BladeCompiler::class],
            'cache' => [\Illuminate\Cache\CacheManager::class, \Illuminate\Contracts\Cache\Factory::class],
            'cache.store' => [\Illuminate\Cache\Repository::class, \Illuminate\Contracts\Cache\Repository::class, \Psr\SimpleCache\CacheInterface::class],
            'cache.psr6' => [\Symfony\Component\Cache\Adapter\Psr16Adapter::class, \Symfony\Component\Cache\Adapter\AdapterInterface::class, \Psr\Cache\CacheItemPoolInterface::class],
            'config' => [\Illuminate\Config\Repository::class, \Illuminate\Contracts\Config\Repository::class],
            'cookie' => [\Illuminate\Cookie\CookieJar::class, \Illuminate\Contracts\Cookie\Factory::class, \Illuminate\Contracts\Cookie\QueueingFactory::class],
            'db' => [\Illuminate\Database\DatabaseManager::class, \Illuminate\Database\ConnectionResolverInterface::class],
            'db.connection' => [\Illuminate\Database\Connection::class, \Illuminate\Database\ConnectionInterface::class],
            'db.schema' => [\Illuminate\Database\Schema\Builder::class],
            'encrypter' => [\Illuminate\Encryption\Encrypter::class, \Illuminate\Contracts\Encryption\Encrypter::class, \Illuminate\Contracts\Encryption\StringEncrypter::class],
            'events' => [\Illuminate\Events\Dispatcher::class, \Illuminate\Contracts\Events\Dispatcher::class],
            'files' => [\Illuminate\Filesystem\Filesystem::class],
            'filesystem' => [\Illuminate\Filesystem\FilesystemManager::class, \Illuminate\Contracts\Filesystem\Factory::class],
            'filesystem.disk' => [\Illuminate\Contracts\Filesystem\Filesystem::class],
            'filesystem.cloud' => [\Illuminate\Contracts\Filesystem\Cloud::class],
            'hash' => [\Illuminate\Hashing\HashManager::class],
            'hash.driver' => [\Illuminate\Contracts\Hashing\Hasher::class],
            'translator' => [\Illuminate\Translation\Translator::class, \Illuminate\Contracts\Translation\Translator::class],
            'log' => [\Illuminate\Log\LogManager::class, \Psr\Log\LoggerInterface::class],
            'mail.manager' => [\Illuminate\Mail\MailManager::class, \Illuminate\Contracts\Mail\Factory::class],
            'mailer' => [\Illuminate\Mail\Mailer::class, \Illuminate\Contracts\Mail\Mailer::class, \Illuminate\Contracts\Mail\MailQueue::class],
            'auth.password' => [\Illuminate\Auth\Passwords\PasswordBrokerManager::class, \Illuminate\Contracts\Auth\PasswordBrokerFactory::class],
            'auth.password.broker' => [\Illuminate\Auth\Passwords\PasswordBroker::class, \Illuminate\Contracts\Auth\PasswordBroker::class],
            'queue' => [\Illuminate\Queue\QueueManager::class, \Illuminate\Contracts\Queue\Factory::class, \Illuminate\Contracts\Queue\Monitor::class],
            'queue.connection' => [\Illuminate\Contracts\Queue\Queue::class],
            'queue.failer' => [\Illuminate\Queue\Failed\FailedJobProviderInterface::class],
            'redirect' => [\Illuminate\Routing\Redirector::class],
            'redis' => [\Illuminate\Redis\RedisManager::class, \Illuminate\Contracts\Redis\Factory::class],
            'redis.connection' => [\Illuminate\Redis\Connections\Connection::class, \Illuminate\Contracts\Redis\Connection::class],
            'request' => [\Illuminate\Http\Request::class, \Symfony\Component\HttpFoundation\Request::class],
            'router' => [\Illuminate\Routing\Router::class, \Illuminate\Contracts\Routing\Registrar::class, \Illuminate\Contracts\Routing\BindingRegistrar::class],
            'session' => [\Illuminate\Session\SessionManager::class],
            'session.store' => [\Illuminate\Session\Store::class, \Illuminate\Contracts\Session\Session::class],
            'url' => [\Illuminate\Routing\UrlGenerator::class, \Illuminate\Contracts\Routing\UrlGenerator::class],
            'validator' => [\Illuminate\Validation\Factory::class, \Illuminate\Contracts\Validation\Factory::class],
            'view' => [\Illuminate\View\Factory::class, \Illuminate\Contracts\View\Factory::class],
        ] as $key => $aliases) {
            foreach ($aliases as $alias) {
                $this->alias($key, $alias);
            }
        }
    }

    /**
     * Flush the container of all bindings and resolved instances.
     *
     * @return void
     */
    public function flush()
    {
        parent::flush();

        $this->buildStack = [];
        $this->loadedProviders = [];
        $this->bootedCallbacks = [];
        $this->bootingCallbacks = [];
        $this->deferredServices = [];
        $this->reboundCallbacks = [];
        $this->serviceProviders = [];
        $this->resolvingCallbacks = [];
        $this->terminatingCallbacks = [];
        $this->beforeResolvingCallbacks = [];
        $this->afterResolvingCallbacks = [];
        $this->globalBeforeResolvingCallbacks = [];
        $this->globalResolvingCallbacks = [];
        $this->globalAfterResolvingCallbacks = [];
    }

    /**
     * Get the application namespace.
     *
     * @return string
     *
     * @throws \RuntimeException
     */
    public function getNamespace()
    {
        if (! is_null($this->namespace)) {
            return $this->namespace;
        }

        $composer = json_decode(file_get_contents($this->basePath('composer.json')), true);

        foreach ((array) data_get($composer, 'autoload.psr-4') as $namespace => $path) {
            foreach ((array) $path as $pathChoice) {
                if (realpath($this->path()) === realpath($this->basePath($pathChoice))) {
                    return $this->namespace = $namespace;
                }
            }
        }

        throw new RuntimeException('Unable to detect application namespace.');
    }
}<|MERGE_RESOLUTION|>--- conflicted
+++ resolved
@@ -34,11 +34,7 @@
      *
      * @var string
      */
-<<<<<<< HEAD
     const VERSION = '9.x-dev';
-=======
-    const VERSION = '8.66.0';
->>>>>>> 4b785c61
 
     /**
      * The base path for the Laravel installation.
