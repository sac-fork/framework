--- conflicted
+++ resolved
@@ -25,11 +25,7 @@
      *
      * @var string
      */
-<<<<<<< HEAD
-    const VERSION = '5.2.43';
-=======
-    const VERSION = '5.1.42 (LTS)';
->>>>>>> 876189b5
+    const VERSION = '5.2.44';
 
     /**
      * The base path for the Laravel installation.
