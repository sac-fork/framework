<?php

namespace Illuminate\Foundation\Http\Middleware;

use Closure;
use Illuminate\Foundation\Application;
use Symfony\Component\HttpFoundation\Cookie;
use Illuminate\Contracts\Encryption\Encrypter;
use Illuminate\Session\TokenMismatchException;

class VerifyCsrfToken
{
    /**
     * The application instance.
     *
     * @var \Illuminate\Foundation\Application
     */
    protected $app;

    /**
     * The encrypter implementation.
     *
     * @var \Illuminate\Contracts\Encryption\Encrypter
     */
    protected $encrypter;

    /**
     * The URIs that should be excluded from CSRF verification.
     *
     * @var array
     */
    protected $except = [];

    /**
     * Create a new middleware instance.
     *
     * @param  \Illuminate\Contracts\Encryption\Encrypter  $encrypter
     * @return void
     */
    public function __construct(Application $app, Encrypter $encrypter)
    {
        $this->app = $app;
        $this->encrypter = $encrypter;
    }

    /**
     * Handle an incoming request.
     *
     * @param  \Illuminate\Http\Request  $request
     * @param  \Closure  $next
     * @return mixed
     *
     * @throws \Illuminate\Session\TokenMismatchException
     */
    public function handle($request, Closure $next)
    {
        if (
            $this->isReading($request) ||
            $this->runningUnitTests() ||
            $this->shouldPassThrough($request) ||
            $this->tokensMatch($request)
        ) {
            return $this->addCookieToResponse($request, $next($request));
        }

        throw new TokenMismatchException;
    }

    /**
     * Determine if the request has a URI that should pass through CSRF verification.
     *
     * @param  \Illuminate\Http\Request  $request
     * @return bool
     */
    protected function shouldPassThrough($request)
    {
        foreach ($this->except as $except) {
            if ($request->is($except)) {
                return true;
            }
        }

        return false;
    }

    /**
     * Determine if the application is running unit tests.
     *
     * @return bool
     */
    protected function runningUnitTests()
    {
        return $this->app->runningInConsole() && $this->app->runningUnitTests();
    }

    /**
     * Determine if the session and input CSRF tokens match.
     *
     * @param  \Illuminate\Http\Request  $request
     * @return bool
     */
    protected function tokensMatch($request)
    {
        $token = $request->input('_token') ?: $request->header('X-CSRF-TOKEN');

        if (! $token && $header = $request->header('X-XSRF-TOKEN')) {
            $token = $this->encrypter->decrypt($header);
        }

<<<<<<< HEAD
        return hash_equals($request->session()->token(), $token);
=======
        return Str::equals((string) $request->session()->token(), $token);
>>>>>>> d42c3fc7
    }

    /**
     * Add the CSRF token to the response cookies.
     *
     * @param  \Illuminate\Http\Request  $request
     * @param  \Illuminate\Http\Response  $response
     * @return \Illuminate\Http\Response
     */
    protected function addCookieToResponse($request, $response)
    {
        $config = config('session');

        $response->headers->setCookie(
            new Cookie(
                'XSRF-TOKEN', $request->session()->token(), time() + 60 * 120,
                $config['path'], $config['domain'], false, false
            )
        );

        return $response;
    }

    /**
     * Determine if the HTTP request uses a ‘read’ verb.
     *
     * @param  \Illuminate\Http\Request  $request
     * @return bool
     */
    protected function isReading($request)
    {
        return in_array($request->method(), ['HEAD', 'GET', 'OPTIONS']);
    }
}<|MERGE_RESOLUTION|>--- conflicted
+++ resolved
@@ -107,11 +107,7 @@
             $token = $this->encrypter->decrypt($header);
         }
 
-<<<<<<< HEAD
-        return hash_equals($request->session()->token(), $token);
-=======
-        return Str::equals((string) $request->session()->token(), $token);
->>>>>>> d42c3fc7
+        return hash_equals((string) $request->session()->token(), $token);
     }
 
     /**
