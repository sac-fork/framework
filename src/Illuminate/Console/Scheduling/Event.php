--- conflicted
+++ resolved
@@ -578,13 +578,8 @@
     {
         return function (Container $container, HttpClient $http) use ($url) {
             try {
-<<<<<<< HEAD
                 $http->request('GET', $url);
-            } catch (ClientExceptionInterface | TransferException $e) {
-=======
-                $http->get($url);
             } catch (ClientExceptionInterface|TransferException $e) {
->>>>>>> 5a39e9dc
                 $container->make(ExceptionHandler::class)->report($e);
             }
         };
