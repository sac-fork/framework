--- conflicted
+++ resolved
@@ -180,13 +180,10 @@
 	public function confirm($question, $default = true)
 	{
 		$helper = $this->getHelperSet()->get('question');
-		$question = new ConfirmationQuestion("<question>{$question}</question>", $default);
-
-<<<<<<< HEAD
-		return $dialog->askConfirmation($this->output, "<question>$question</question> ", $default);
-=======
-		return $helper->ask($this->input, $this->output, $question);
->>>>>>> 7435635e
+
+		$question = new ConfirmationQuestion("<question>{$question}</question> ", $default);
+
+		return $helper->ask($this->input, $this->output, $question);
 	}
 
 	/**
@@ -199,24 +196,27 @@
 	public function ask($question, $default = null)
 	{
 		$helper = $this->getHelperSet()->get('question');
+
 		$question = new Question("<question>$question</question>", $default);
 
 		return $helper->ask($this->input, $this->output, $question);
 	}
 
 	/**
-	 * Prompt the user for input with autocomplete
+	 * Prompt the user for input with auto completion.
 	 *
 	 * @param  string $question
-	 * @param  array  $list
+	 * @param  array  $choices
 	 * @param  string $default
 	 * @return string
 	 */
-	public function autocomplete($question, array $list, $default = null)
-	{
-		$helper = $this->getHelperSet()->get('question');
+	public function askWithCompletion($question, array $choices, $default = null)
+	{
+		$helper = $this->getHelperSet()->get('question');
+
 		$question = new Question("<question>$question</question>", $default);
-		$question->setAutocompleterValues($list);
+
+		$question->setAutocompleterValues($choices);
 
 		return $helper->ask($this->input, $this->output, $question);
 	}
@@ -232,9 +232,10 @@
 	public function secret($question, $fallback = true)
 	{
 		$helper = $this->getHelperSet()->get('question');
+
 		$question = new Question("<question>$question</question>");
-		$question->setHidden(true);
-		$question->setHiddenFallback($fallback);
+
+		$question->setHidden(true)->setHiddenFallback($fallback);
 
 		return $helper->ask($this->input, $this->output, $question);
 	}
@@ -252,9 +253,10 @@
 	public function choice($question, array $choices, $default = null, $attempts = null, $multiple = null)
 	{
 		$helper = $this->getHelperSet()->get('question');
+
 		$question = new ChoiceQuestion("<question>$question</question>", $choices, $default);
-		$question->setMaxAttempts($attempts);
-		$question->setMultiselect($multiple);
+
+		$question->setMaxAttempts($attempts)->setMultiselect($multiple);
 
 		return $helper->ask($this->input, $this->output, $question);
 	}
@@ -270,10 +272,8 @@
 	public function table(array $headers, array $rows, $style = 'default')
 	{
 		$table = new Table($this->output);
-		$table->setHeaders($headers);
-		$table->setRows($rows);
-		$table->setStyle($style);
-		$table->render();
+
+		$table->setHeaders($headers)->setRows($rows)->setStyle($style)->render();
 	}
 
 	/**
