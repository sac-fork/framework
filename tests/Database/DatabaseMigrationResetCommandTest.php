--- conflicted
+++ resolved
@@ -23,13 +23,8 @@
         $migrator->shouldReceive('paths')->once()->andReturn([]);
         $migrator->shouldReceive('setConnection')->once()->with(null);
         $migrator->shouldReceive('repositoryExists')->once()->andReturn(true);
-<<<<<<< HEAD
         $migrator->shouldReceive('setOutput')->once()->andReturn($migrator);
-        $migrator->shouldReceive('reset')->once()->with([__DIR__.'/migrations'], false);
-=======
         $migrator->shouldReceive('reset')->once()->with([__DIR__.DIRECTORY_SEPARATOR.'migrations'], false);
-        $migrator->shouldReceive('getNotes')->andReturn([]);
->>>>>>> 852ff285
 
         $this->runCommand($command);
     }
@@ -43,13 +38,8 @@
         $migrator->shouldReceive('paths')->once()->andReturn([]);
         $migrator->shouldReceive('setConnection')->once()->with('foo');
         $migrator->shouldReceive('repositoryExists')->once()->andReturn(true);
-<<<<<<< HEAD
         $migrator->shouldReceive('setOutput')->once()->andReturn($migrator);
-        $migrator->shouldReceive('reset')->once()->with([__DIR__.'/migrations'], true);
-=======
         $migrator->shouldReceive('reset')->once()->with([__DIR__.DIRECTORY_SEPARATOR.'migrations'], true);
-        $migrator->shouldReceive('getNotes')->andReturn([]);
->>>>>>> 852ff285
 
         $this->runCommand($command, ['--pretend' => true, '--database' => 'foo']);
     }
