<?php

use Mockery as m;
<<<<<<< HEAD
use Illuminate\Http\Request;
use Illuminate\Http\RedirectResponse;
use Illuminate\Contracts\Support\Jsonable;
=======
use Illuminate\Support\Contracts\JsonableInterface;
>>>>>>> 1f680f31

class HttpResponseTest extends PHPUnit_Framework_TestCase {

	public function tearDown()
	{
		m::close();
	}


	public function testJsonResponsesAreConvertedAndHeadersAreSet()
	{
		$response = new Illuminate\Http\Response(new JsonableStub);
		$this->assertEquals('foo', $response->getContent());
		$this->assertEquals('application/json', $response->headers->get('Content-Type'));

		$response = new Illuminate\Http\Response();
		$response->setContent(array('foo' => 'bar'));
		$this->assertEquals('{"foo":"bar"}', $response->getContent());
		$this->assertEquals('application/json', $response->headers->get('Content-Type'));
	}


	public function testRenderablesAreRendered()
	{
		$mock = m::mock('Illuminate\Contracts\Support\Renderable');
		$mock->shouldReceive('render')->once()->andReturn('foo');
		$response = new Illuminate\Http\Response($mock);
		$this->assertEquals('foo', $response->getContent());
	}


	public function testHeader()
	{
		$response = new Illuminate\Http\Response();
		$this->assertNull($response->headers->get('foo'));
		$response->header('foo', 'bar');
		$this->assertEquals('bar', $response->headers->get('foo'));
		$response->header('foo', 'baz', false);
		$this->assertEquals('bar', $response->headers->get('foo'));
		$response->header('foo', 'baz');
		$this->assertEquals('baz', $response->headers->get('foo'));
	}


	public function testWithCookie()
	{
		$response = new Illuminate\Http\Response();
		$this->assertEquals(0, count($response->headers->getCookies()));
		$this->assertEquals($response, $response->withCookie(new \Symfony\Component\HttpFoundation\Cookie('foo', 'bar')));
		$cookies = $response->headers->getCookies();
		$this->assertEquals(1, count($cookies));
		$this->assertEquals('foo', $cookies[0]->getName());
		$this->assertEquals('bar', $cookies[0]->getValue());
	}


	public function testGetOriginalContent()
	{
		$arr = array('foo' => 'bar');
		$response = new Illuminate\Http\Response();
		$response->setContent($arr);
		$this->assertSame($arr, $response->getOriginalContent());
	}


	public function testSetAndRetrieveStatusCode()
	{
		$response = new Illuminate\Http\Response('foo', 404);
		$this->assertSame(404, $response->getStatusCode());

<<<<<<< HEAD
	public function testOnlyInputOnRedirect()
	{
		$response = new RedirectResponse('foo.bar');
		$response->setRequest(Request::create('/', 'GET', array('name' => 'Taylor', 'age' => 26)));
		$response->setSession($session = m::mock('Illuminate\Session\Store'));
		$session->shouldReceive('flashInput')->once()->with(array('name' => 'Taylor'));
		$response->onlyInput('name');
	}


	public function testExceptInputOnRedirect()
	{
		$response = new RedirectResponse('foo.bar');
		$response->setRequest(Request::create('/', 'GET', array('name' => 'Taylor', 'age' => 26)));
		$response->setSession($session = m::mock('Illuminate\Session\Store'));
		$session->shouldReceive('flashInput')->once()->with(array('name' => 'Taylor'));
		$response->exceptInput('age');
	}


	public function testFlashingErrorsOnRedirect()
	{
		$response = new RedirectResponse('foo.bar');
		$response->setRequest(Request::create('/', 'GET', array('name' => 'Taylor', 'age' => 26)));
		$response->setSession($session = m::mock('Illuminate\Session\Store'));
		$session->shouldReceive('get')->with('errors', m::type('Illuminate\Support\ViewErrorBag'))->andReturn(new Illuminate\Support\ViewErrorBag);
		$session->shouldReceive('flash')->once()->with('errors', m::type('Illuminate\Support\ViewErrorBag'));
		$provider = m::mock('Illuminate\Contracts\Support\MessageProvider');
		$provider->shouldReceive('getMessageBag')->once()->andReturn(new Illuminate\Support\MessageBag);
		$response->withErrors($provider);
	}


	public function testSettersGettersOnRequest()
	{
		$response = new RedirectResponse('foo.bar');
		$this->assertNull($response->getRequest());
		$this->assertNull($response->getSession());

		$request = Request::create('/', 'GET');
		$session = m::mock('Illuminate\Session\Store');
		$response->setRequest($request);
		$response->setSession($session);
		$this->assertSame($request, $response->getRequest());
		$this->assertSame($session, $response->getSession());
	}


	public function testRedirectWithErrorsArrayConvertsToMessageBag()
	{
		$response = new RedirectResponse('foo.bar');
		$response->setRequest(Request::create('/', 'GET', array('name' => 'Taylor', 'age' => 26)));
		$response->setSession($session = m::mock('Illuminate\Session\Store'));
		$session->shouldReceive('get')->with('errors', m::type('Illuminate\Support\ViewErrorBag'))->andReturn(new Illuminate\Support\ViewErrorBag);
		$session->shouldReceive('flash')->once()->with('errors', m::type('Illuminate\Support\ViewErrorBag'));
		$provider = array('foo' => 'bar');
		$response->withErrors($provider);
	}


	public function testMagicCall()
	{
		$response = new RedirectResponse('foo.bar');
		$response->setRequest(Request::create('/', 'GET', array('name' => 'Taylor', 'age' => 26)));
		$response->setSession($session = m::mock('Illuminate\Session\Store'));
		$session->shouldReceive('flash')->once()->with('foo', 'bar');
		$response->withFoo('bar');
	}


	public function testMagicCallException()
	{
		$this->setExpectedException('BadMethodCallException');
		$response = new RedirectResponse('foo.bar');
		$response->doesNotExist('bar');
=======
		$response = new Illuminate\Http\Response('foo');
		$response->setStatusCode(404);
		$this->assertSame(404, $response->getStatusCode());
>>>>>>> 1f680f31
	}

}

class JsonableStub implements Jsonable {
	public function toJson($options = 0) { return 'foo'; }
}<|MERGE_RESOLUTION|>--- conflicted
+++ resolved
@@ -1,13 +1,9 @@
 <?php
 
 use Mockery as m;
-<<<<<<< HEAD
 use Illuminate\Http\Request;
 use Illuminate\Http\RedirectResponse;
 use Illuminate\Contracts\Support\Jsonable;
-=======
-use Illuminate\Support\Contracts\JsonableInterface;
->>>>>>> 1f680f31
 
 class HttpResponseTest extends PHPUnit_Framework_TestCase {
 
@@ -75,10 +71,12 @@
 
 	public function testSetAndRetrieveStatusCode()
 	{
-		$response = new Illuminate\Http\Response('foo', 404);
+		$response = new Illuminate\Http\Response('foo');
+		$response->setStatusCode(404);
 		$this->assertSame(404, $response->getStatusCode());
+	}
 
-<<<<<<< HEAD
+
 	public function testOnlyInputOnRedirect()
 	{
 		$response = new RedirectResponse('foo.bar');
@@ -154,11 +152,6 @@
 		$this->setExpectedException('BadMethodCallException');
 		$response = new RedirectResponse('foo.bar');
 		$response->doesNotExist('bar');
-=======
-		$response = new Illuminate\Http\Response('foo');
-		$response->setStatusCode(404);
-		$this->assertSame(404, $response->getStatusCode());
->>>>>>> 1f680f31
 	}
 
 }
