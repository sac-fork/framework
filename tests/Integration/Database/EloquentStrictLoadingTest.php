--- conflicted
+++ resolved
@@ -130,11 +130,7 @@
 
         $models[0]->modelTwos;
 
-<<<<<<< HEAD
         Event::assertDispatched(ViolatedLazyLoadingEvent::class);
-=======
-        Model::handleLazyLoadingViolationUsing(null);
->>>>>>> 888947ce
     }
 
     public function testStrictModeWithOverriddenHandlerOnLazyLoading()
