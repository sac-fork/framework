--- conflicted
+++ resolved
@@ -29,36 +29,6 @@
         });
     }
 
-<<<<<<< HEAD
-    public function testCantUpdateGuardedAttributesUsingDifferentCasing()
-    {
-        $model = new TestModel2;
-
-        $model->fill(['ID' => 123]);
-
-        $this->assertNull($model->ID);
-    }
-
-    public function testCantUpdateGuardedAttributeUsingJson()
-    {
-        $model = new TestModel2;
-
-        $model->fill(['id->foo' => 123]);
-
-        $this->assertNull($model->id);
-    }
-
-    public function testCantMassFillAttributesWithTableNamesWhenUsingGuarded()
-    {
-        $model = new TestModel2;
-
-        $model->fill(['foo.bar' => 123]);
-
-        $this->assertCount(0, $model->getAttributes());
-    }
-
-=======
->>>>>>> 106f7b18
     public function testUserCanUpdateNullableDate()
     {
         $user = TestModel1::create([
