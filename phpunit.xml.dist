<?xml version="1.0" encoding="UTF-8"?>
<phpunit backupGlobals="false"
         backupStaticAttributes="false"
         beStrictAboutTestsThatDoNotTestAnything="false"
         bootstrap="tests/bootstrap.php"
         colors="true"
         convertErrorsToExceptions="true"
         convertNoticesToExceptions="true"
         convertWarningsToExceptions="true"
         processIsolation="false"
         stopOnError="false"
         stopOnFailure="false"
         verbose="true"
>
    <testsuites>
        <testsuite name="Laravel Test Suite">
            <directory suffix="Test.php">./tests</directory>
        </testsuite>
    </testsuites>
    <coverage processUncoveredFiles="true">
        <include>
            <directory suffix=".php">./src</directory>
        </include>
        <exclude>
            <directory suffix=".blade.php">./src/</directory>
        </exclude>
    </coverage>
    <php>
<<<<<<< HEAD
        <!--
        <env name="REDIS_HOST" value="127.0.0.1"/>
        <env name="REDIS_PORT" value="6379"/>
=======
        <ini name="memory_limit" value="2048M" />
        <!--
        <env name="REDIS_HOST" value="127.0.0.1" />
        <env name="REDIS_PORT" value="6379" />
>>>>>>> 7a2f5674
        -->
    </php>
</phpunit><|MERGE_RESOLUTION|>--- conflicted
+++ resolved
@@ -26,16 +26,10 @@
         </exclude>
     </coverage>
     <php>
-<<<<<<< HEAD
-        <!--
-        <env name="REDIS_HOST" value="127.0.0.1"/>
-        <env name="REDIS_PORT" value="6379"/>
-=======
         <ini name="memory_limit" value="2048M" />
         <!--
         <env name="REDIS_HOST" value="127.0.0.1" />
         <env name="REDIS_PORT" value="6379" />
->>>>>>> 7a2f5674
         -->
     </php>
 </phpunit>